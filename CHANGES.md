<<<<<<< HEAD
1.7.0 (2021-12-07)
------------------
- Bugfix to read in non-fpacked files
=======
1.7.1 (2021-01-11)
------------------
- Lowered the patch size to use on cosmic ray detection because it was taking too much memory

1.7.0 (2021-11-29)
------------------
- Added cosmic ray detection to processing stages. Cosmic rays are marked as bit 4 in the masks.
>>>>>>> e2c97833

1.6.0 (2021-11-01)
------------------
- Added Full-Width Tenth Maximum statistics
- We now calculate the FWHM using contours rather than using the shape parameters from SEP (which were strongly correlated with flux.)

1.5.7 (2021-10-20)
------------------
- Fix to work with gaia-astrometry-service version 0.6.0
- Add filename to catalog payload
- Remove reference to solve ID

1.5.6 (2021-10-18)
------------------
- Increased the buffer size for SEP
- Minor bugfixes

1.5.5 (2021-10-05)
------------------
- Configure celery tasks to automatically retry in-progress tasks in the case of a container failure or scale-down

1.5.4 (2021-09-21)
------------------
- Add more granular error handling for fitting photometry

1.5.3 (2021-09-21)
------------------
- Additional fixes for photometric calibrations

1.5.2 (2021-09-16)
------------------
- Fix for photometric calibration for images with no WCS solution

1.5.1 (2021-09-14)
------------------
- Fix for photometric catalog service URL

1.5.0 (2021-09-13)
------------------
- Added ccd temperature as a matching criteria for super darks.

1.4.0 (2021-09-13)
------------------
- Added photometric calibration in the g, r, i, and z filters using the ATLAS-REFCAT2 catalog.

1.3.6 (2021-09-13)
------------------
- Added a limit to the 200 brightest sources to be sent to the astrometry service to keep the service from timing out.

1.3.5 (2021-08-02)
------------------
- Added new public LCO standard observation proposals to settings

1.3.4 (2021-06-21)
------------------
- Restriped arrays to be accessed in row-major order when stacking to improve performance.

1.3.3 (2021-05-26)
------------------
- Add EXPERIMENTAL obstype to list of supported obstypes.

1.3.2 (2021-05-24)
------------------
- Add custom celery task queue routing. 

1.3.1 (2021-05-24)
------------------
- Fix bug where reduction would fail if image catalog did not exist.

1.3.0 (2021-04-26)
------------------
- Upgraded infrastructure on how data products are saved/stored for downstream users.

1.2.1 (2021-04-08)
------------------
- Upgrade to ocs-ingester 2.3.0, which adds the ability to ingest data products of 
  arbitrary type to an OCS Science Archive

1.2.0 (2021-04-04)
------------------
- Added the option to losslessly compress fits extensions.

1.1.4 (2020-03-23)
-------------------
- Update to use OCS Ingester 2.2.6, with fixes for NRES data products.

1.1.3 (2020-02-23)
-------------------
- Move public CI from Travis to GitHub Actions

1.1.2 (2020-01-14)
-------------------
- Update to use OCS Ingester version 2.2.5

1.1.1 (2020-12-17)
-------------------
- Add documentation and example configuration to helm chart
- Fix bug where raw data settings would not properly default if 
  environment variables were not set

1.1.0 (2020-11-30)
-------------------
- Remove dependence on astropy-helpers for building and packaging
- Changes for AWS deployment of BANZAI-Imaging

1.0.6 (2020-08-13)
-------------------
- Add helm chart and development kubernetes deployment

1.0.5 (2020-07-17)
-------------------
- Changed format of multi-amplifier OVERSCAN keyword to be more FITS compliant

1.0.4 (2020-07-16)
-------------------
- Add MuSCAT Data to end-to-end tests
- Fix gain normalization bug, where the gain header keywird was not adjusted properly upon image
normalization.
- Fix bug which caused OVERSCAN keyword to be discarded for multi-amplifier frames.

1.0.3 (2020-07-13)
-------------------
- Adjust to new ConfigDB structure which uses multiple science cameras
per instrument.

1.0.2 (2020-07-13)
-------------------
- Fix for sqlalchemy DB connections not getting cleaned up

1.0.1 (2020-07-13)
-------------------
- Add latitude, longitude and elevation to site database model.

1.0.0 (2020-06-23)
-------------------
- Bump to new major version. Reduced images now include uncertainties.

0.29.0 (2020-03)
-------------------
- Refactored Image class. Cleaned up a lot of plumbing code

0.28.9 (2020-03-18)
-------------------
- Fix master calibration image selection to not use frames marked as bad.

0.28.8 (2020-03-09)
-------------------
- Upgrade ingester lib version to address OpenTSDB default HTTP port issue.
- Fix EXPTIME to be a float, rounded to 6 digits.

0.28.7 (2020-03-05)
-------------------
- Explicitly truncate exposure time to 6 decimal places, since the Archive API will not accept EXPTIME values with more decimal places.

0.28.6 (2020-03-02)
-------------------
- Update retrieving individual calibration image records to exclude master calibrations.
  In some cases, manual stacking of masters was picking up old master calibrations and including
  them in new master cals.

0.28.5 (2020-02-18)
-------------------
- Update lco-ingester version to 2.1.11 to add extra metrics tag.

0.28.4 (2020-02-12)
-------------------
- Add initial crosstalk coefficients for fa19

0.28.3 (2020-02-11)
-------------------
- Fixes for ChunkedEncodingErrors when downloading files from s3:
- Add retry and exponential backoff to s3 file downloading
- Add `stream=True` flag to `requests.get()` call when downloading from s3
- Adds dependency on tenacity==6.0.0 for retry logic

0.28.2 (2020-02-06)
-------------------
- Fix for parsing RLEVEL from archived_fits message
- Fix for metrics collection

0.28.1 (2020-01-27)
-------------------
- Update lco-ingester to latest version (2.1.9)

0.28.0 (2020-01-23)
-------------------
- Migrate BANZAI to be compatible with s3. Frames will now be downloaded from the LCO Archive, and posted
  directly to the ingester, bypassing LCO's `/archive` machine. 

0.27.6 (2020-01-13)
-------------------
- Update celery task visibility timeout to 24h to avoid re-scheduling stacking tasks that do not complete within an hour. 
  This addresses the issue of creating multiple calibration stacks within seconds of each other.
- https://docs.celeryproject.org/en/latest/getting-started/brokers/redis.html#id1

0.27.5 (2019-12-11)
-------------------
- Change ra, dec parsing to default to CRVAL header keywords. Ref. Redmine issue #1104.

0.27.4 (2019-11-13)
-------------------
- Fix for parsing instruments with empty string codes from ConfigDB

0.27.3 (2019-11-04)
-------------------
- Fix for retrieving correct number of calibration blocks from observation portal.

0.27.2 (2019-11-01)
-------------------
- Fixes for celerybeat scheduling of calibration stacking checks

0.27.1 (2019-10-30)
-------------------
- Update scheduling of calibration stacking to use observation portal, as lake is being retired.

0.27.0 (2019-07-25)
-------------------
- Refactored configuration management to make it possible to override by BANZAI-NRES

0.26.8 (2019-08-06)
-------------------
- Add ability to automatically reduce data from instruments in STANDBY state.

0.26.7 (2019-07-24)
-------------------
- Fixed a typo in the photometry stage

0.26.6 (2019-07-23)
-------------------
- We now do not include sources with a NaN FWHM in the catalogs.

0.26.5 (2019-07-22)
-------------------
- Bug fix for ignore schedulability in call to need_to_process inside of process_image

0.26.4 (2019-07-19)
-------------------
- Fix for uncaught exceptions in astrometry stage

0.26.3 (2019-07-17)
-------------------
- Updates end-to-end tests to mock the lake

0.26.2 (2019-07-11)
-------------------
- Fixes for WCSERR keyword population

0.26.1 (2019-06-25)
-------------------
- Fixes for bad pixel masks.
- If a frame causes an uncaught exception, stop the reduction

0.26.0 (2019-06-17)
-------------------
- Fixes for named readout deployment

0.25.0 (2019-06-14)
-------------------
- Added name instrument table to support NRES

0.24.0 (2019-06-06)
-------------------
- Added support for named configuration modes

0.23.3 (2019-06-04)
-------------------
- Added an explicit check to make sure the exposure time is not zero in dark frames before stacking.

0.23.2 (2019-05-22)
-------------------
- Made broker-url a required argument for all console entry points

0.23.1 (2019-05-21)
-------------------
- Fixed a bug in stacking master calibrations from the command line.
- Fixed logging format to conform to LCO standard format and to not be overridden by celery
- Fixed a bug that would use calibration frames to stack even if they were marked as bad

0.23.0 (2019-05-08)
-------------------
- Changed license from BSD to GPLv3, the standard LCO license

0.22.0 (2019-05-05)
-------------------
- Significant refactor to how BANZAI runs. BANZAI now runs via celery tasks.
- Calibration stacking is now scheduled by checking the Lake for calibration 
  blocks.
  
0.21.0 (2019-03-25)
-------------------
- Significant refactor to the pipeline context and settings files. We have now
  split settings that are static into the settings file and settings that can
  change at runtime into the "runtime context". This is in preparation for 
  running a task queue (e.g. dramatiq).

0.20.1 (2019-03-14)
-------------------
- Fixed bug where gaia astrometry service solve failure was not handled properly

0.20.0 (2019-03-11)
-------------------
- Configure pipeline to use GAIA-Astrometry.net service for WCS solves.

0.19.4 (2019-03-05)
-------------------
- We no longer overwrite all SATURATE vales for the 0.4m telescopes. We now only use the
  defaults if the value is missing or 0. We also set/check MAXLIN to the same value.
- Require enclosure and telescope for instrument query
- Avoid trying to reduce files that don't have fits extension in filename
- Added entrypoint to update instruments table in database
- Removed defunct entrypoint to reduce night by site

0.19.3 (2019-02-13)
-------------------
- Fixed bug where master calibrations had wrong daydir in filename

0.19.2 (2019-02-12)
-------------------
- Bugfix in parsing arguments for the real-time processing

0.19.1 (2019-02-11)
-------------------
- Removed `'epoch'` from list of parameters to check for image 
  homogeneity 
- Changed how image homogeneity is checked so that pipeline does
  not continue to run after check fails
- Refactored "preview" to "realtime" processing so that reduced files are placed in
  the correct directories

0.19.0 (2019-02-07)
-------------------
- The `Stage` class and its inheritors have been changed to only process 
  one frame at a time
- Stages that require multiple frames (i.e. the calibration
  stackers) now inherit from the distinct `MultiFrameStage` class

0.18.4 (2019-02-07)
-------------------
- Moved the function that adds quality control information to ElasticSearch
  outside of Stage class and to the quality control utils

0.18.3 (2019-02-05)
-------------------
- Fixed query for master calibration to work even when block start
  time is null

0.18.2 (2019-02-01)
-------------------
- Added a catch for N/A in fits header dates
- Fixed a log message bug that causes a crash when a frame reduction fails

0.18.1 (2019-01-31)
-------------------
- Breaking typo in Preview Pipeline removed 

0.18.0 (2019-01-29)
-------------------
- Calibration stacking is now separate from data reduction. Individual
  calibration frames are reduced and added to the database. The stacking 
  method then queries the database using a range of dates to determine
  which frames should be stacked. 
- It is now possible to mark frames as good or bad in the database
- Individual calibration frames for which a previous good master to 
  perform a comparison against does not exist are marked as bad
  
0.17.2 (2019-01-24)
-------------------
- Increased the character limit of string columns in the database

0.17.1 (2019-01-23)
-------------------
- Added a creation date column to the `CalibrationImage` table

0.17.0 (2019-01-21)
-------------------
- Refactored settings.py to make it possible to override for BANZAI-NRES
- Various refactors and generalizations, like FRAME_CLASS that can be overridden by BANZAI-NRES

0.16.0 (2018-12-11)
-------------------
- Significant changes made to the database structure:
  - The `PreviewImage` table has been renamed to `ProcessedImage`
  - The `Telescope` table has been renamed to `Instrument`; the `instrument` 
    column is now `camera`; and the `camera_type` column is now `type`
  - `enclosure` and `telescope` columns have been added to the `Instrument` table
  - The `BadPixelMask` table has been removed, and BPMs are now located in the 
    `CalibrationImage` table as type `BPM`
  - In the `CalibrationImage` table, `dayobs` has been changed to `dateobs` and
    provides the date and time the observation took place; `telescope_id` has 
    been renamed to `instrument_id`; an `is_master` column has been added; 
    a JSON formatted `attributes` column is now used to store parameters such 
    as `ccdsum` and `filter` which no longer have their own dedicated columns;
    and an `is_bad` column has been added to mark bad calibration frames
- To reflect the name change of the `Telescope` table to `Instrument`, all
  `telescope` instances are now named `intrument`
- All calibration frames (individual and master) are saved to the 
  `CalibrationImage` table
- The naming scheme for master calibration files has been changed from:
  ```
  {cal_type}_{instrument}_{epoch}_bin{bin}_{filter}.fits
  ```
  to:
  ```
  {site}{telescope}-{camera}-{epoch}-{cal_type}-bin{bin}-{filter}.fits
  ```
- Functionality for migrating from an old format to a new format database has
  been added to `/banzai/utils/db_migration.py`

0.15.1 (2018-12-05)
-------------------
- Fixed AppplyCalibration class to still use group_by (broken since 0.14.1)
- Fixed typo that broke preview pipeline in 0.15.0

0.15.0 (2018-12-05)
-------------------
- Restructured settings to be an abstract class
- Methods in main.py must now specify which version of settings to use 
- All parameters from settings are now added to the pipeline context

0.14.4 (2018-11-28)
-------------------
- Fixed stages to return empty image list if an exception occured
- Fixed small logging typos

0.14.3 (2018-11-27)
-------------------
- Added catch to any logger errros to avoid crashing pipeline in case of logging
  message typos
- Fixed a logging message typo in image_utils

0.14.2 (2018-11-26)
-------------------
- If telescope isn't found in the database, parameters are populated from image header
- Fixed BPM filename header keyword check in BPM stage
- Fixed logging call in stages.py when image list is empty
- Fixed logging call in create_master_calibration_header when keyword cannot be added

0.14.1 (2018-11-13)
-------------------
- Added full traceback of uncaught exceptions to the logs
- Removed group_by_attributes property fom all stages except CalibrationMaker
- Added master_selection_criteria property to CalibrationComparer
  
0.14.0 (2018-11-13)
-------------------
- Refactored bias, dark, and flat makers to use a common superclass to remove
  code duplication.

0.13.0 (2018-11-12)
-------------------
- Refactored pipeline context so that we can subclass image types for BANZAI NRES.
- Fixed bug (introduced in 0.11.3) where reduce night would 
  only reduce data from a single telescope per site

0.12.1 (2018-11-08)
-------------------
- Refactored group_by_keywords to be group_by_attributes
- Images are now grouped by Image attributes rather than header keywords.

0.12.0 (2018-11-08)
-------------------
- Refactored BPM read-in and addition to occur in BPM stage instead of
  during image read-in
- Cast rlevel to an integer in command line arguments 

0.11.3 (2018-11-07)
-------------------
- Refactored calibration-related stages into their own module 
- Moved stage and image parameters from main to settings

0.11.2 (2018-11-01)
-------------------
- Fixed a bug in calling reduce_night
- Added back the ability to process individual science frames rather than a full directory.

0.11.1 (2018-10-31)
-------------------
- Fixed bug where preview mode was not set to true when running preview pipeline

0.11.0 (2018-10-30)
-------------------
- Added command-line option to ignore telescope schedulability requirement  

0.10.0 (2018-10-25)
-------------------
- Refactored how the pipeline context object works:
    - The pipeline context object is now immutable
    - The pipeline context object now has sensible defaults for the standard parameters.
    - Future parameters can be added to the pipeline context without requiring banzai core to edited.

0.9.12 (2018-10-15)
-------------------
- Created new logger class to add image-specific info to logging tags  
- Updated table to HDU conversion to use astropy's built in function.

0.9.11 (2018-10-02)
-------------------
- Added support for more tables to be associated with images (catalogs, etc.)
- Removed wavelet convolution from pattern noise QC check algorithm
- Modified photometry unit names to prevent astropy fits standard warnings
- Added pyyaml pacakge requirement to prevent warnings due to photometry tables 
  having description columns

0.9.10 (2018-09-13)
-------------------
-  Changed how the filters for camera classes are plumbed

0.9.9 (2018-09-11)
------------------
- Added filters to only reduce imaging files. These can be overridden for the FLOYDS and NRES pipelines.

0.9.8 (2018-08-30)
------------------
- Refactored exceptions for missing bad pixel masks
- Added fallback check to search the TELESCOP keyword in the configdb (necessary for NRES)
- Added override to the bad pixel mask requirement
- Integrated e2e testing 
    - This test must be ignored when running pytest locally by using the option "-m 'not e2e'"
- Modified pattern noise QC check to ignore large-scale pattern features
- Added try/catch blocks to fail more gracefully if images are the incorrect size

0.9.7 (2018-08-22)
------------------
- Modified pattern noise QC check to reduce false positives 
- Enabled rejection of bias and dark frames when creating masters
- Pinned pytest due to recursion depth issue
- Bias level subtractor now subtracts the mean of the images rather than the value from previous masters.

0.9.6 (2018-07-23)
------------------
- Added functions to check whether image is 3d, and to extract central portion of image 
- Updated Read the Docs

0.9.5 (2018-06-11)
------------------
- Fixed header checker
- Fixed typo in master dark comparison equation

0.9.4 (2018-05-17)
------------------
- Fixed a bug that would stop preview frames from being retried if they failed even once.
- Hotfix to remove double division by exposure time when creating master darks
- Fixed bug that prevented calibration comparison being run on skyflats
- Fixed image class null case 

0.9.3 (2018-05-10)
------------------
- Hotfix (temporary until pattern noise and calibration comparer parameters are
  tuned to avoid false positives)
    - No longer removes images that fail pattern noise test
    - Bias comparer no longer run in master bias creator 

0.9.2 (2018-05-08)
------------------
- Standardized elasticsearch field names

0.9.1 (2018-05-07)
------------------
- Minor bugfix

0.9.0 (2018-05-07)
------------------
- Add comparison stages for calibration frames
    - Master calibration frames now go through the preview pipeline
    - Each new calibration is compared to the most recent master frame
      which should alert us if the camera is having issues 
- Refactored the Stage class to include quality control helpers

0.8.1 (2018-04-24)
------------------
- Upgraded to newest version of the astropy package template
- Added continuous integration in Jenkins
- Now only Python 3 compatible as we use astropy 3.0

0.8.0 (2018-04-23)
------------------
- Stable version with many bugfixes
- Last Python 2 compatible release
- Last commit before many new quality control tests

0.7.9 (2016-03-25)
------------------
- Initial Release<|MERGE_RESOLUTION|>--- conflicted
+++ resolved
@@ -1,16 +1,14 @@
-<<<<<<< HEAD
-1.7.0 (2021-12-07)
+1.7.2 (2022-01-12)
 ------------------
 - Bugfix to read in non-fpacked files
-=======
-1.7.1 (2021-01-11)
+
+1.7.1 (2022-01-11)
 ------------------
 - Lowered the patch size to use on cosmic ray detection because it was taking too much memory
 
 1.7.0 (2021-11-29)
 ------------------
 - Added cosmic ray detection to processing stages. Cosmic rays are marked as bit 4 in the masks.
->>>>>>> e2c97833
 
 1.6.0 (2021-11-01)
 ------------------
