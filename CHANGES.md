--- conflicted
+++ resolved
@@ -1,9 +1,7 @@
-<<<<<<< HEAD
-0.28.0 (2019-11-21)
+0.29.0 (2020-02-11)
 -------------------
 - Refactored Image class. Cleaned up a lot of plumbing code
   
-=======
 0.28.3 (2020-02-11)
 -------------------
 - Fixes for ChunkedEncodingErrors when downloading files from s3:
@@ -31,7 +29,6 @@
   This addresses the issue of creating multiple calibration stacks within seconds of each other.
 - https://docs.celeryproject.org/en/latest/getting-started/brokers/redis.html#id1
 
->>>>>>> 485a1336
 0.27.5 (2019-12-11)
 -------------------
 - Change ra, dec parsing to default to CRVAL header keywords. Ref. Redmine issue #1104.
