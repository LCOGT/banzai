--- conflicted
+++ resolved
@@ -1,34 +1,31 @@
-<<<<<<< HEAD
-0.23.0 (2019-05-06)
+0.24.0 (2019-06-06)
 -------------------
 - Added support for named configuration modes
-- If confmode is N/A in the header, we use the binning
+
+0.23.3 (2019-06-04)
+-------------------
+- Added an explicit check to make sure the exposure time is not zero in dark frames before stacking.
+
+0.23.2 (2019-05-22)
+-------------------
+- Made broker-url a required argument for all console entry points
+
+0.23.1 (2019-05-21)
+-------------------
+- Fixed a bug in stacking master calibrations from the command line.
+- Fixed logging format to conform to LCO standard format and to not be overridden by celery
+- Fixed a bug that would use calibration frames to stack even if they were marked as bad
+
+0.23.0 (2019-05-08)
+-------------------
+- Changed license from BSD to GPLv3, the standard LCO license
 
 0.22.0 (2019-05-05)
 -------------------
 - Significant refactor to how BANZAI runs. BANZAI now runs via celery tasks.
 - Calibration stacking is now scheduled by checking the Lake for calibration 
   blocks.
-=======
-0.23.3 (2019-06-04)
--------------------
-- Added an explicit check to make sure the exposure time is not zero in dark frames before stacking.
-
-0.23.2 (2019-05-22)
--------------------
-- Made broker-url a required argument for all console entry points
-
-0.23.1 (2019-05-21)
--------------------
-- Fixed a bug in stacking master calibrations from the command line.
-- Fixed logging format to conform to LCO standard format and to not be overridden by celery
-- Fixed a bug that would use calibration frames to stack even if they were marked as bad
-
-0.23.0 (2019-05-08)
--------------------
-- Changed license from BSD to GPLv3, the standard LCO license
->>>>>>> b85224d5
-
+  
 0.21.0 (2019-03-25)
 -------------------
 - Significant refactor to the pipeline context and settings files. We have now
