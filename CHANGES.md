--- conflicted
+++ resolved
@@ -1,12 +1,10 @@
-<<<<<<< HEAD
-1.3.5 (2021-09-13)
+1.3.6 (2021-09-13)
 ------------------
 - Added a limit to the 200 brightest sources to be sent to the astrometry service to keep the service from timing out.
-=======
+
 1.3.5 (2021-08-02)
 ------------------
 - Added new public LCO standard observation proposals to settings
->>>>>>> 33a6675c
 
 1.3.4 (2021-06-21)
 ------------------
