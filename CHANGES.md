<<<<<<< HEAD
0.28.0 (2019-11-21)
-------------------
- Refactored Image class. Cleaned up a lot of plumbing code
  
=======
0.27.5 (2019-12-11)
-------------------
- Change ra, dec parsing to default to CRVAL header keywords. Ref. Redmine issue #1104.

>>>>>>> 6e31e027
0.27.4 (2019-11-13)
-------------------
- Fix for parsing instruments with empty string codes from ConfigDB

0.27.3 (2019-11-04)
-------------------
- Fix for retrieving correct number of calibration blocks from observation portal.

0.27.2 (2019-11-01)
-------------------
- Fixes for celerybeat scheduling of calibration stacking checks

0.27.1 (2019-10-30)
-------------------
- Update scheduling of calibration stacking to use observation portal, as lake is being retired.

0.27.0 (2019-07-25)
-------------------
- Refactored configuration management to make it possible to override by BANZAI-NRES

0.26.8 (2019-08-06)
-------------------
- Add ability to automatically reduce data from instruments in STANDBY state.

0.26.7 (2019-07-24)
-------------------
- Fixed a typo in the photometry stage

0.26.6 (2019-07-23)
-------------------
- We now do not include sources with a NaN FWHM in the catalogs.

0.26.5 (2019-07-22)
-------------------
- Bug fix for ignore schedulability in call to need_to_process inside of process_image

0.26.4 (2019-07-19)
-------------------
- Fix for uncaught exceptions in astrometry stage

0.26.3 (2019-07-17)
-------------------
- Updates end-to-end tests to mock the lake

0.26.2 (2019-07-11)
-------------------
- Fixes for WCSERR keyword population

0.26.1 (2019-06-25)
-------------------
- Fixes for bad pixel masks.
- If a frame causes an uncaught exception, stop the reduction

0.26.0 (2019-06-17)
-------------------
- Fixes for named readout deployment

0.25.0 (2019-06-14)
-------------------
- Added name instrument table to support NRES

0.24.0 (2019-06-06)
-------------------
- Added support for named configuration modes

0.23.3 (2019-06-04)
-------------------
- Added an explicit check to make sure the exposure time is not zero in dark frames before stacking.

0.23.2 (2019-05-22)
-------------------
- Made broker-url a required argument for all console entry points

0.23.1 (2019-05-21)
-------------------
- Fixed a bug in stacking master calibrations from the command line.
- Fixed logging format to conform to LCO standard format and to not be overridden by celery
- Fixed a bug that would use calibration frames to stack even if they were marked as bad

0.23.0 (2019-05-08)
-------------------
- Changed license from BSD to GPLv3, the standard LCO license

0.22.0 (2019-05-05)
-------------------
- Significant refactor to how BANZAI runs. BANZAI now runs via celery tasks.
- Calibration stacking is now scheduled by checking the Lake for calibration 
  blocks.
  
0.21.0 (2019-03-25)
-------------------
- Significant refactor to the pipeline context and settings files. We have now
  split settings that are static into the settings file and settings that can
  change at runtime into the "runtime context". This is in preparation for 
  running a task queue (e.g. dramatiq).

0.20.1 (2019-03-14)
-------------------
- Fixed bug where gaia astrometry service solve failure was not handled properly

0.20.0 (2019-03-11)
-------------------
- Configure pipeline to use GAIA-Astrometry.net service for WCS solves.

0.19.4 (2019-03-05)
-------------------
- We no longer overwrite all SATURATE vales for the 0.4m telescopes. We now only use the
  defaults if the value is missing or 0. We also set/check MAXLIN to the same value.
- Require enclosure and telescope for instrument query
- Avoid trying to reduce files that don't have fits extension in filename
- Added entrypoint to update instruments table in database
- Removed defunct entrypoint to reduce night by site

0.19.3 (2019-02-13)
-------------------
- Fixed bug where master calibrations had wrong daydir in filename

0.19.2 (2019-02-12)
-------------------
- Bugfix in parsing arguments for the real-time processing

0.19.1 (2019-02-11)
-------------------
- Removed `'epoch'` from list of parameters to check for image 
  homogeneity 
- Changed how image homogeneity is checked so that pipeline does
  not continue to run after check fails
- Refactored "preview" to "realtime" processing so that reduced files are placed in
  the correct directories

0.19.0 (2019-02-07)
-------------------
- The `Stage` class and its inheritors have been changed to only process 
  one frame at a time
- Stages that require multiple frames (i.e. the calibration
  stackers) now inherit from the distinct `MultiFrameStage` class

0.18.4 (2019-02-07)
-------------------
- Moved the function that adds quality control information to ElasticSearch
  outside of Stage class and to the quality control utils

0.18.3 (2019-02-05)
-------------------
- Fixed query for master calibration to work even when block start
  time is null

0.18.2 (2019-02-01)
-------------------
- Added a catch for N/A in fits header dates
- Fixed a log message bug that causes a crash when a frame reduction fails

0.18.1 (2019-01-31)
-------------------
- Breaking typo in Preview Pipeline removed 

0.18.0 (2019-01-29)
-------------------
- Calibration stacking is now separate from data reduction. Individual
  calibration frames are reduced and added to the database. The stacking 
  method then queries the database using a range of dates to determine
  which frames should be stacked. 
- It is now possible to mark frames as good or bad in the database
- Individual calibration frames for which a previous good master to 
  perform a comparison against does not exist are marked as bad
  
0.17.2 (2019-01-24)
-------------------
- Increased the character limit of string columns in the database

0.17.1 (2019-01-23)
-------------------
- Added a creation date column to the `CalibrationImage` table

0.17.0 (2019-01-21)
-------------------
- Refactored settings.py to make it possible to override for BANZAI-NRES
- Various refactors and generalizations, like FRAME_CLASS that can be overridden by BANZAI-NRES

0.16.0 (2018-12-11)
-------------------
- Significant changes made to the database structure:
  - The `PreviewImage` table has been renamed to `ProcessedImage`
  - The `Telescope` table has been renamed to `Instrument`; the `instrument` 
    column is now `camera`; and the `camera_type` column is now `type`
  - `enclosure` and `telescope` columns have been added to the `Instrument` table
  - The `BadPixelMask` table has been removed, and BPMs are now located in the 
    `CalibrationImage` table as type `BPM`
  - In the `CalibrationImage` table, `dayobs` has been changed to `dateobs` and
    provides the date and time the observation took place; `telescope_id` has 
    been renamed to `instrument_id`; an `is_master` column has been added; 
    a JSON formatted `attributes` column is now used to store parameters such 
    as `ccdsum` and `filter` which no longer have their own dedicated columns;
    and an `is_bad` column has been added to mark bad calibration frames
- To reflect the name change of the `Telescope` table to `Instrument`, all
  `telescope` instances are now named `intrument`
- All calibration frames (individual and master) are saved to the 
  `CalibrationImage` table
- The naming scheme for master calibration files has been changed from:
  ```
  {cal_type}_{instrument}_{epoch}_bin{bin}_{filter}.fits
  ```
  to:
  ```
  {site}{telescope}-{camera}-{epoch}-{cal_type}-bin{bin}-{filter}.fits
  ```
- Functionality for migrating from an old format to a new format database has
  been added to `/banzai/utils/db_migration.py`

0.15.1 (2018-12-05)
-------------------
- Fixed AppplyCalibration class to still use group_by (broken since 0.14.1)
- Fixed typo that broke preview pipeline in 0.15.0

0.15.0 (2018-12-05)
-------------------
- Restructured settings to be an abstract class
- Methods in main.py must now specify which version of settings to use 
- All parameters from settings are now added to the pipeline context

0.14.4 (2018-11-28)
-------------------
- Fixed stages to return empty image list if an exception occured
- Fixed small logging typos

0.14.3 (2018-11-27)
-------------------
- Added catch to any logger errros to avoid crashing pipeline in case of logging
  message typos
- Fixed a logging message typo in image_utils

0.14.2 (2018-11-26)
-------------------
- If telescope isn't found in the database, parameters are populated from image header
- Fixed BPM filename header keyword check in BPM stage
- Fixed logging call in stages.py when image list is empty
- Fixed logging call in create_master_calibration_header when keyword cannot be added

0.14.1 (2018-11-13)
-------------------
- Added full traceback of uncaught exceptions to the logs
- Removed group_by_attributes property fom all stages except CalibrationMaker
- Added master_selection_criteria property to CalibrationComparer
  
0.14.0 (2018-11-13)
-------------------
- Refactored bias, dark, and flat makers to use a common superclass to remove
  code duplication.

0.13.0 (2018-11-12)
-------------------
- Refactored pipeline context so that we can subclass image types for BANZAI NRES.
- Fixed bug (introduced in 0.11.3) where reduce night would 
  only reduce data from a single telescope per site

0.12.1 (2018-11-08)
-------------------
- Refactored group_by_keywords to be group_by_attributes
- Images are now grouped by Image attributes rather than header keywords.

0.12.0 (2018-11-08)
-------------------
- Refactored BPM read-in and addition to occur in BPM stage instead of
  during image read-in
- Cast rlevel to an integer in command line arguments 

0.11.3 (2018-11-07)
-------------------
- Refactored calibration-related stages into their own module 
- Moved stage and image parameters from main to settings

0.11.2 (2018-11-01)
-------------------
- Fixed a bug in calling reduce_night
- Added back the ability to process individual science frames rather than a full directory.

0.11.1 (2018-10-31)
-------------------
- Fixed bug where preview mode was not set to true when running preview pipeline

0.11.0 (2018-10-30)
-------------------
- Added command-line option to ignore telescope schedulability requirement  

0.10.0 (2018-10-25)
-------------------
- Refactored how the pipeline context object works:
    - The pipeline context object is now immutable
    - The pipeline context object now has sensible defaults for the standard parameters.
    - Future parameters can be added to the pipeline context without requiring banzai core to edited.

0.9.12 (2018-10-15)
-------------------
- Created new logger class to add image-specific info to logging tags  
- Updated table to HDU conversion to use astropy's built in function.

0.9.11 (2018-10-02)
-------------------
- Added support for more tables to be associated with images (catalogs, etc.)
- Removed wavelet convolution from pattern noise QC check algorithm
- Modified photometry unit names to prevent astropy fits standard warnings
- Added pyyaml pacakge requirement to prevent warnings due to photometry tables 
  having description columns

0.9.10 (2018-09-13)
-------------------
-  Changed how the filters for camera classes are plumbed

0.9.9 (2018-09-11)
------------------
- Added filters to only reduce imaging files. These can be overridden for the FLOYDS and NRES pipelines.

0.9.8 (2018-08-30)
------------------
- Refactored exceptions for missing bad pixel masks
- Added fallback check to search the TELESCOP keyword in the configdb (necessary for NRES)
- Added override to the bad pixel mask requirement
- Integrated e2e testing 
    - This test must be ignored when running pytest locally by using the option "-m 'not e2e'"
- Modified pattern noise QC check to ignore large-scale pattern features
- Added try/catch blocks to fail more gracefully if images are the incorrect size

0.9.7 (2018-08-22)
------------------
- Modified pattern noise QC check to reduce false positives 
- Enabled rejection of bias and dark frames when creating masters
- Pinned pytest due to recursion depth issue
- Bias level subtractor now subtracts the mean of the images rather than the value from previous masters.

0.9.6 (2018-07-23)
------------------
- Added functions to check whether image is 3d, and to extract central portion of image 
- Updated Read the Docs

0.9.5 (2018-06-11)
------------------
- Fixed header checker
- Fixed typo in master dark comparison equation

0.9.4 (2018-05-17)
------------------
- Fixed a bug that would stop preview frames from being retried if they failed even once.
- Hotfix to remove double division by exposure time when creating master darks
- Fixed bug that prevented calibration comparison being run on skyflats
- Fixed image class null case 

0.9.3 (2018-05-10)
------------------
- Hotfix (temporary until pattern noise and calibration comparer parameters are
  tuned to avoid false positives)
    - No longer removes images that fail pattern noise test
    - Bias comparer no longer run in master bias creator 

0.9.2 (2018-05-08)
------------------
- Standardized elasticsearch field names

0.9.1 (2018-05-07)
------------------
- Minor bugfix

0.9.0 (2018-05-07)
------------------
- Add comparison stages for calibration frames
    - Master calibration frames now go through the preview pipeline
    - Each new calibration is compared to the most recent master frame
      which should alert us if the camera is having issues 
- Refactored the Stage class to include quality control helpers

0.8.1 (2018-04-24)
------------------
- Upgraded to newest version of the astropy package template
- Added continuous integration in Jenkins
- Now only Python 3 compatible as we use astropy 3.0

0.8.0 (2018-04-23)
------------------
- Stable version with many bugfixes
- Last Python 2 compatible release
- Last commit before many new quality control tests

0.7.9 (2016-03-25)
------------------
- Initial Release<|MERGE_RESOLUTION|>--- conflicted
+++ resolved
@@ -1,14 +1,11 @@
-<<<<<<< HEAD
 0.28.0 (2019-11-21)
 -------------------
 - Refactored Image class. Cleaned up a lot of plumbing code
   
-=======
 0.27.5 (2019-12-11)
 -------------------
 - Change ra, dec parsing to default to CRVAL header keywords. Ref. Redmine issue #1104.
 
->>>>>>> 6e31e027
 0.27.4 (2019-11-13)
 -------------------
 - Fix for parsing instruments with empty string codes from ConfigDB
