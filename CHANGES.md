<<<<<<< HEAD
0.29.0 (2020-03)
-------------------
- Refactored Image class. Cleaned up a lot of plumbing code
=======
0.28.9 (2020-03-18)
-------------------
- Fix master calibration image selection to not use frames marked as bad.
>>>>>>> 4ed7aa07

0.28.8 (2020-03-09)
-------------------
- Upgrade ingester lib version to address OpenTSDB default HTTP port issue.
- Fix EXPTIME to be a float, rounded to 6 digits.

0.28.7 (2020-03-05)
-------------------
- Explicitly truncate exposure time to 6 decimal places, since the Archive API will not accept EXPTIME values with more decimal places.

0.28.6 (2020-03-02)
-------------------
- Update retrieving individual calibration image records to exclude master calibrations.
  In some cases, manual stacking of masters was picking up old master calibrations and including
  them in new master cals.

0.28.5 (2020-02-18)
-------------------
- Update lco-ingester version to 2.1.11 to add extra metrics tag.

0.28.4 (2020-02-12)
-------------------
- Add initial crosstalk coefficients for fa19

0.28.3 (2020-02-11)
-------------------
- Fixes for ChunkedEncodingErrors when downloading files from s3:
- Add retry and exponential backoff to s3 file downloading
- Add `stream=True` flag to `requests.get()` call when downloading from s3
- Adds dependency on tenacity==6.0.0 for retry logic

0.28.2 (2020-02-06)
-------------------
- Fix for parsing RLEVEL from archived_fits message
- Fix for metrics collection

0.28.1 (2020-01-27)
-------------------
- Update lco-ingester to latest version (2.1.9)

0.28.0 (2020-01-23)
-------------------
- Migrate BANZAI to be compatible with s3. Frames will now be downloaded from the LCO Archive, and posted
  directly to the ingester, bypassing LCO's `/archive` machine. 

0.27.6 (2020-01-13)
-------------------
- Update celery task visibility timeout to 24h to avoid re-scheduling stacking tasks that do not complete within an hour. 
  This addresses the issue of creating multiple calibration stacks within seconds of each other.
- https://docs.celeryproject.org/en/latest/getting-started/brokers/redis.html#id1

0.27.5 (2019-12-11)
-------------------
- Change ra, dec parsing to default to CRVAL header keywords. Ref. Redmine issue #1104.

0.27.4 (2019-11-13)
-------------------
- Fix for parsing instruments with empty string codes from ConfigDB

0.27.3 (2019-11-04)
-------------------
- Fix for retrieving correct number of calibration blocks from observation portal.

0.27.2 (2019-11-01)
-------------------
- Fixes for celerybeat scheduling of calibration stacking checks

0.27.1 (2019-10-30)
-------------------
- Update scheduling of calibration stacking to use observation portal, as lake is being retired.

0.27.0 (2019-07-25)
-------------------
- Refactored configuration management to make it possible to override by BANZAI-NRES

0.26.8 (2019-08-06)
-------------------
- Add ability to automatically reduce data from instruments in STANDBY state.

0.26.7 (2019-07-24)
-------------------
- Fixed a typo in the photometry stage

0.26.6 (2019-07-23)
-------------------
- We now do not include sources with a NaN FWHM in the catalogs.

0.26.5 (2019-07-22)
-------------------
- Bug fix for ignore schedulability in call to need_to_process inside of process_image

0.26.4 (2019-07-19)
-------------------
- Fix for uncaught exceptions in astrometry stage

0.26.3 (2019-07-17)
-------------------
- Updates end-to-end tests to mock the lake

0.26.2 (2019-07-11)
-------------------
- Fixes for WCSERR keyword population

0.26.1 (2019-06-25)
-------------------
- Fixes for bad pixel masks.
- If a frame causes an uncaught exception, stop the reduction

0.26.0 (2019-06-17)
-------------------
- Fixes for named readout deployment

0.25.0 (2019-06-14)
-------------------
- Added name instrument table to support NRES

0.24.0 (2019-06-06)
-------------------
- Added support for named configuration modes

0.23.3 (2019-06-04)
-------------------
- Added an explicit check to make sure the exposure time is not zero in dark frames before stacking.

0.23.2 (2019-05-22)
-------------------
- Made broker-url a required argument for all console entry points

0.23.1 (2019-05-21)
-------------------
- Fixed a bug in stacking master calibrations from the command line.
- Fixed logging format to conform to LCO standard format and to not be overridden by celery
- Fixed a bug that would use calibration frames to stack even if they were marked as bad

0.23.0 (2019-05-08)
-------------------
- Changed license from BSD to GPLv3, the standard LCO license

0.22.0 (2019-05-05)
-------------------
- Significant refactor to how BANZAI runs. BANZAI now runs via celery tasks.
- Calibration stacking is now scheduled by checking the Lake for calibration 
  blocks.
  
0.21.0 (2019-03-25)
-------------------
- Significant refactor to the pipeline context and settings files. We have now
  split settings that are static into the settings file and settings that can
  change at runtime into the "runtime context". This is in preparation for 
  running a task queue (e.g. dramatiq).

0.20.1 (2019-03-14)
-------------------
- Fixed bug where gaia astrometry service solve failure was not handled properly

0.20.0 (2019-03-11)
-------------------
- Configure pipeline to use GAIA-Astrometry.net service for WCS solves.

0.19.4 (2019-03-05)
-------------------
- We no longer overwrite all SATURATE vales for the 0.4m telescopes. We now only use the
  defaults if the value is missing or 0. We also set/check MAXLIN to the same value.
- Require enclosure and telescope for instrument query
- Avoid trying to reduce files that don't have fits extension in filename
- Added entrypoint to update instruments table in database
- Removed defunct entrypoint to reduce night by site

0.19.3 (2019-02-13)
-------------------
- Fixed bug where master calibrations had wrong daydir in filename

0.19.2 (2019-02-12)
-------------------
- Bugfix in parsing arguments for the real-time processing

0.19.1 (2019-02-11)
-------------------
- Removed `'epoch'` from list of parameters to check for image 
  homogeneity 
- Changed how image homogeneity is checked so that pipeline does
  not continue to run after check fails
- Refactored "preview" to "realtime" processing so that reduced files are placed in
  the correct directories

0.19.0 (2019-02-07)
-------------------
- The `Stage` class and its inheritors have been changed to only process 
  one frame at a time
- Stages that require multiple frames (i.e. the calibration
  stackers) now inherit from the distinct `MultiFrameStage` class

0.18.4 (2019-02-07)
-------------------
- Moved the function that adds quality control information to ElasticSearch
  outside of Stage class and to the quality control utils

0.18.3 (2019-02-05)
-------------------
- Fixed query for master calibration to work even when block start
  time is null

0.18.2 (2019-02-01)
-------------------
- Added a catch for N/A in fits header dates
- Fixed a log message bug that causes a crash when a frame reduction fails

0.18.1 (2019-01-31)
-------------------
- Breaking typo in Preview Pipeline removed 

0.18.0 (2019-01-29)
-------------------
- Calibration stacking is now separate from data reduction. Individual
  calibration frames are reduced and added to the database. The stacking 
  method then queries the database using a range of dates to determine
  which frames should be stacked. 
- It is now possible to mark frames as good or bad in the database
- Individual calibration frames for which a previous good master to 
  perform a comparison against does not exist are marked as bad
  
0.17.2 (2019-01-24)
-------------------
- Increased the character limit of string columns in the database

0.17.1 (2019-01-23)
-------------------
- Added a creation date column to the `CalibrationImage` table

0.17.0 (2019-01-21)
-------------------
- Refactored settings.py to make it possible to override for BANZAI-NRES
- Various refactors and generalizations, like FRAME_CLASS that can be overridden by BANZAI-NRES

0.16.0 (2018-12-11)
-------------------
- Significant changes made to the database structure:
  - The `PreviewImage` table has been renamed to `ProcessedImage`
  - The `Telescope` table has been renamed to `Instrument`; the `instrument` 
    column is now `camera`; and the `camera_type` column is now `type`
  - `enclosure` and `telescope` columns have been added to the `Instrument` table
  - The `BadPixelMask` table has been removed, and BPMs are now located in the 
    `CalibrationImage` table as type `BPM`
  - In the `CalibrationImage` table, `dayobs` has been changed to `dateobs` and
    provides the date and time the observation took place; `telescope_id` has 
    been renamed to `instrument_id`; an `is_master` column has been added; 
    a JSON formatted `attributes` column is now used to store parameters such 
    as `ccdsum` and `filter` which no longer have their own dedicated columns;
    and an `is_bad` column has been added to mark bad calibration frames
- To reflect the name change of the `Telescope` table to `Instrument`, all
  `telescope` instances are now named `intrument`
- All calibration frames (individual and master) are saved to the 
  `CalibrationImage` table
- The naming scheme for master calibration files has been changed from:
  ```
  {cal_type}_{instrument}_{epoch}_bin{bin}_{filter}.fits
  ```
  to:
  ```
  {site}{telescope}-{camera}-{epoch}-{cal_type}-bin{bin}-{filter}.fits
  ```
- Functionality for migrating from an old format to a new format database has
  been added to `/banzai/utils/db_migration.py`

0.15.1 (2018-12-05)
-------------------
- Fixed AppplyCalibration class to still use group_by (broken since 0.14.1)
- Fixed typo that broke preview pipeline in 0.15.0

0.15.0 (2018-12-05)
-------------------
- Restructured settings to be an abstract class
- Methods in main.py must now specify which version of settings to use 
- All parameters from settings are now added to the pipeline context

0.14.4 (2018-11-28)
-------------------
- Fixed stages to return empty image list if an exception occured
- Fixed small logging typos

0.14.3 (2018-11-27)
-------------------
- Added catch to any logger errros to avoid crashing pipeline in case of logging
  message typos
- Fixed a logging message typo in image_utils

0.14.2 (2018-11-26)
-------------------
- If telescope isn't found in the database, parameters are populated from image header
- Fixed BPM filename header keyword check in BPM stage
- Fixed logging call in stages.py when image list is empty
- Fixed logging call in create_master_calibration_header when keyword cannot be added

0.14.1 (2018-11-13)
-------------------
- Added full traceback of uncaught exceptions to the logs
- Removed group_by_attributes property fom all stages except CalibrationMaker
- Added master_selection_criteria property to CalibrationComparer
  
0.14.0 (2018-11-13)
-------------------
- Refactored bias, dark, and flat makers to use a common superclass to remove
  code duplication.

0.13.0 (2018-11-12)
-------------------
- Refactored pipeline context so that we can subclass image types for BANZAI NRES.
- Fixed bug (introduced in 0.11.3) where reduce night would 
  only reduce data from a single telescope per site

0.12.1 (2018-11-08)
-------------------
- Refactored group_by_keywords to be group_by_attributes
- Images are now grouped by Image attributes rather than header keywords.

0.12.0 (2018-11-08)
-------------------
- Refactored BPM read-in and addition to occur in BPM stage instead of
  during image read-in
- Cast rlevel to an integer in command line arguments 

0.11.3 (2018-11-07)
-------------------
- Refactored calibration-related stages into their own module 
- Moved stage and image parameters from main to settings

0.11.2 (2018-11-01)
-------------------
- Fixed a bug in calling reduce_night
- Added back the ability to process individual science frames rather than a full directory.

0.11.1 (2018-10-31)
-------------------
- Fixed bug where preview mode was not set to true when running preview pipeline

0.11.0 (2018-10-30)
-------------------
- Added command-line option to ignore telescope schedulability requirement  

0.10.0 (2018-10-25)
-------------------
- Refactored how the pipeline context object works:
    - The pipeline context object is now immutable
    - The pipeline context object now has sensible defaults for the standard parameters.
    - Future parameters can be added to the pipeline context without requiring banzai core to edited.

0.9.12 (2018-10-15)
-------------------
- Created new logger class to add image-specific info to logging tags  
- Updated table to HDU conversion to use astropy's built in function.

0.9.11 (2018-10-02)
-------------------
- Added support for more tables to be associated with images (catalogs, etc.)
- Removed wavelet convolution from pattern noise QC check algorithm
- Modified photometry unit names to prevent astropy fits standard warnings
- Added pyyaml pacakge requirement to prevent warnings due to photometry tables 
  having description columns

0.9.10 (2018-09-13)
-------------------
-  Changed how the filters for camera classes are plumbed

0.9.9 (2018-09-11)
------------------
- Added filters to only reduce imaging files. These can be overridden for the FLOYDS and NRES pipelines.

0.9.8 (2018-08-30)
------------------
- Refactored exceptions for missing bad pixel masks
- Added fallback check to search the TELESCOP keyword in the configdb (necessary for NRES)
- Added override to the bad pixel mask requirement
- Integrated e2e testing 
    - This test must be ignored when running pytest locally by using the option "-m 'not e2e'"
- Modified pattern noise QC check to ignore large-scale pattern features
- Added try/catch blocks to fail more gracefully if images are the incorrect size

0.9.7 (2018-08-22)
------------------
- Modified pattern noise QC check to reduce false positives 
- Enabled rejection of bias and dark frames when creating masters
- Pinned pytest due to recursion depth issue
- Bias level subtractor now subtracts the mean of the images rather than the value from previous masters.

0.9.6 (2018-07-23)
------------------
- Added functions to check whether image is 3d, and to extract central portion of image 
- Updated Read the Docs

0.9.5 (2018-06-11)
------------------
- Fixed header checker
- Fixed typo in master dark comparison equation

0.9.4 (2018-05-17)
------------------
- Fixed a bug that would stop preview frames from being retried if they failed even once.
- Hotfix to remove double division by exposure time when creating master darks
- Fixed bug that prevented calibration comparison being run on skyflats
- Fixed image class null case 

0.9.3 (2018-05-10)
------------------
- Hotfix (temporary until pattern noise and calibration comparer parameters are
  tuned to avoid false positives)
    - No longer removes images that fail pattern noise test
    - Bias comparer no longer run in master bias creator 

0.9.2 (2018-05-08)
------------------
- Standardized elasticsearch field names

0.9.1 (2018-05-07)
------------------
- Minor bugfix

0.9.0 (2018-05-07)
------------------
- Add comparison stages for calibration frames
    - Master calibration frames now go through the preview pipeline
    - Each new calibration is compared to the most recent master frame
      which should alert us if the camera is having issues 
- Refactored the Stage class to include quality control helpers

0.8.1 (2018-04-24)
------------------
- Upgraded to newest version of the astropy package template
- Added continuous integration in Jenkins
- Now only Python 3 compatible as we use astropy 3.0

0.8.0 (2018-04-23)
------------------
- Stable version with many bugfixes
- Last Python 2 compatible release
- Last commit before many new quality control tests

0.7.9 (2016-03-25)
------------------
- Initial Release<|MERGE_RESOLUTION|>--- conflicted
+++ resolved
@@ -1,12 +1,10 @@
-<<<<<<< HEAD
 0.29.0 (2020-03)
 -------------------
 - Refactored Image class. Cleaned up a lot of plumbing code
-=======
+
 0.28.9 (2020-03-18)
 -------------------
 - Fix master calibration image selection to not use frames marked as bad.
->>>>>>> 4ed7aa07
 
 0.28.8 (2020-03-09)
 -------------------
