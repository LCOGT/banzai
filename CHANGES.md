--- conflicted
+++ resolved
@@ -1,9 +1,8 @@
-<<<<<<< HEAD
-0.20.1 (2019-03-13)
+0.21.1 (2019-03-28)
 -------------------
 - Continue reduction even if ApplyCalibration encounters an inhomgeneous
   set exception
-=======
+  
 0.21.0 (2019-03-25)
 -------------------
 - Significant refactor to the pipeline context and settings files. We have now
@@ -14,7 +13,6 @@
 0.20.1 (2019-03-14)
 -------------------
 - Fixed bug where gaia astrometry service solve failure was not handled properly
->>>>>>> 6d88eb6f
 
 0.20.0 (2019-03-11)
 -------------------
