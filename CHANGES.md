<<<<<<< HEAD
1.4.0 (2021-09-08)
------------------
- Added photometric calibration in the g, r, i, and z filters using the ATLAS-REFCAT2 catalog.
=======
1.3.5 (2021-08-02)
------------------
- Added new public LCO standard observation proposals to settings
>>>>>>> 33a6675c

1.3.4 (2021-06-21)
------------------
- Restriped arrays to be accessed in row-major order when stacking to improve performance.

1.3.3 (2021-05-26)
------------------
- Add EXPERIMENTAL obstype to list of supported obstypes.

1.3.2 (2021-05-24)
------------------
- Add custom celery task queue routing. 

1.3.1 (2021-05-24)
------------------
- Fix bug where reduction would fail if image catalog did not exist.

1.3.0 (2021-04-26)
------------------
- Upgraded infrastructure on how data products are saved/stored for downstream users.

1.2.1 (2021-04-08)
------------------
- Upgrade to ocs-ingester 2.3.0, which adds the ability to ingest data products of 
  arbitrary type to an OCS Science Archive

1.2.0 (2021-04-04)
------------------
- Added the option to losslessly compress fits extensions.

1.1.4 (2020-03-23)
-------------------
- Update to use OCS Ingester 2.2.6, with fixes for NRES data products.

1.1.3 (2020-02-23)
-------------------
- Move public CI from Travis to GitHub Actions

1.1.2 (2020-01-14)
-------------------
- Update to use OCS Ingester version 2.2.5

1.1.1 (2020-12-17)
-------------------
- Add documentation and example configuration to helm chart
- Fix bug where raw data settings would not properly default if 
  environment variables were not set

1.1.0 (2020-11-30)
-------------------
- Remove dependence on astropy-helpers for building and packaging
- Changes for AWS deployment of BANZAI-Imaging

1.0.6 (2020-08-13)
-------------------
- Add helm chart and development kubernetes deployment

1.0.5 (2020-07-17)
-------------------
- Changed format of multi-amplifier OVERSCAN keyword to be more FITS compliant

1.0.4 (2020-07-16)
-------------------
- Add MuSCAT Data to end-to-end tests
- Fix gain normalization bug, where the gain header keywird was not adjusted properly upon image
normalization.
- Fix bug which caused OVERSCAN keyword to be discarded for multi-amplifier frames.

1.0.3 (2020-07-13)
-------------------
- Adjust to new ConfigDB structure which uses multiple science cameras
per instrument.

1.0.2 (2020-07-13)
-------------------
- Fix for sqlalchemy DB connections not getting cleaned up

1.0.1 (2020-07-13)
-------------------
- Add latitude, longitude and elevation to site database model.

1.0.0 (2020-06-23)
-------------------
- Bump to new major version. Reduced images now include uncertainties.

0.29.0 (2020-03)
-------------------
- Refactored Image class. Cleaned up a lot of plumbing code

0.28.9 (2020-03-18)
-------------------
- Fix master calibration image selection to not use frames marked as bad.

0.28.8 (2020-03-09)
-------------------
- Upgrade ingester lib version to address OpenTSDB default HTTP port issue.
- Fix EXPTIME to be a float, rounded to 6 digits.

0.28.7 (2020-03-05)
-------------------
- Explicitly truncate exposure time to 6 decimal places, since the Archive API will not accept EXPTIME values with more decimal places.

0.28.6 (2020-03-02)
-------------------
- Update retrieving individual calibration image records to exclude master calibrations.
  In some cases, manual stacking of masters was picking up old master calibrations and including
  them in new master cals.

0.28.5 (2020-02-18)
-------------------
- Update lco-ingester version to 2.1.11 to add extra metrics tag.

0.28.4 (2020-02-12)
-------------------
- Add initial crosstalk coefficients for fa19

0.28.3 (2020-02-11)
-------------------
- Fixes for ChunkedEncodingErrors when downloading files from s3:
- Add retry and exponential backoff to s3 file downloading
- Add `stream=True` flag to `requests.get()` call when downloading from s3
- Adds dependency on tenacity==6.0.0 for retry logic

0.28.2 (2020-02-06)
-------------------
- Fix for parsing RLEVEL from archived_fits message
- Fix for metrics collection

0.28.1 (2020-01-27)
-------------------
- Update lco-ingester to latest version (2.1.9)

0.28.0 (2020-01-23)
-------------------
- Migrate BANZAI to be compatible with s3. Frames will now be downloaded from the LCO Archive, and posted
  directly to the ingester, bypassing LCO's `/archive` machine. 

0.27.6 (2020-01-13)
-------------------
- Update celery task visibility timeout to 24h to avoid re-scheduling stacking tasks that do not complete within an hour. 
  This addresses the issue of creating multiple calibration stacks within seconds of each other.
- https://docs.celeryproject.org/en/latest/getting-started/brokers/redis.html#id1

0.27.5 (2019-12-11)
-------------------
- Change ra, dec parsing to default to CRVAL header keywords. Ref. Redmine issue #1104.

0.27.4 (2019-11-13)
-------------------
- Fix for parsing instruments with empty string codes from ConfigDB

0.27.3 (2019-11-04)
-------------------
- Fix for retrieving correct number of calibration blocks from observation portal.

0.27.2 (2019-11-01)
-------------------
- Fixes for celerybeat scheduling of calibration stacking checks

0.27.1 (2019-10-30)
-------------------
- Update scheduling of calibration stacking to use observation portal, as lake is being retired.

0.27.0 (2019-07-25)
-------------------
- Refactored configuration management to make it possible to override by BANZAI-NRES

0.26.8 (2019-08-06)
-------------------
- Add ability to automatically reduce data from instruments in STANDBY state.

0.26.7 (2019-07-24)
-------------------
- Fixed a typo in the photometry stage

0.26.6 (2019-07-23)
-------------------
- We now do not include sources with a NaN FWHM in the catalogs.

0.26.5 (2019-07-22)
-------------------
- Bug fix for ignore schedulability in call to need_to_process inside of process_image

0.26.4 (2019-07-19)
-------------------
- Fix for uncaught exceptions in astrometry stage

0.26.3 (2019-07-17)
-------------------
- Updates end-to-end tests to mock the lake

0.26.2 (2019-07-11)
-------------------
- Fixes for WCSERR keyword population

0.26.1 (2019-06-25)
-------------------
- Fixes for bad pixel masks.
- If a frame causes an uncaught exception, stop the reduction

0.26.0 (2019-06-17)
-------------------
- Fixes for named readout deployment

0.25.0 (2019-06-14)
-------------------
- Added name instrument table to support NRES

0.24.0 (2019-06-06)
-------------------
- Added support for named configuration modes

0.23.3 (2019-06-04)
-------------------
- Added an explicit check to make sure the exposure time is not zero in dark frames before stacking.

0.23.2 (2019-05-22)
-------------------
- Made broker-url a required argument for all console entry points

0.23.1 (2019-05-21)
-------------------
- Fixed a bug in stacking master calibrations from the command line.
- Fixed logging format to conform to LCO standard format and to not be overridden by celery
- Fixed a bug that would use calibration frames to stack even if they were marked as bad

0.23.0 (2019-05-08)
-------------------
- Changed license from BSD to GPLv3, the standard LCO license

0.22.0 (2019-05-05)
-------------------
- Significant refactor to how BANZAI runs. BANZAI now runs via celery tasks.
- Calibration stacking is now scheduled by checking the Lake for calibration 
  blocks.
  
0.21.0 (2019-03-25)
-------------------
- Significant refactor to the pipeline context and settings files. We have now
  split settings that are static into the settings file and settings that can
  change at runtime into the "runtime context". This is in preparation for 
  running a task queue (e.g. dramatiq).

0.20.1 (2019-03-14)
-------------------
- Fixed bug where gaia astrometry service solve failure was not handled properly

0.20.0 (2019-03-11)
-------------------
- Configure pipeline to use GAIA-Astrometry.net service for WCS solves.

0.19.4 (2019-03-05)
-------------------
- We no longer overwrite all SATURATE vales for the 0.4m telescopes. We now only use the
  defaults if the value is missing or 0. We also set/check MAXLIN to the same value.
- Require enclosure and telescope for instrument query
- Avoid trying to reduce files that don't have fits extension in filename
- Added entrypoint to update instruments table in database
- Removed defunct entrypoint to reduce night by site

0.19.3 (2019-02-13)
-------------------
- Fixed bug where master calibrations had wrong daydir in filename

0.19.2 (2019-02-12)
-------------------
- Bugfix in parsing arguments for the real-time processing

0.19.1 (2019-02-11)
-------------------
- Removed `'epoch'` from list of parameters to check for image 
  homogeneity 
- Changed how image homogeneity is checked so that pipeline does
  not continue to run after check fails
- Refactored "preview" to "realtime" processing so that reduced files are placed in
  the correct directories

0.19.0 (2019-02-07)
-------------------
- The `Stage` class and its inheritors have been changed to only process 
  one frame at a time
- Stages that require multiple frames (i.e. the calibration
  stackers) now inherit from the distinct `MultiFrameStage` class

0.18.4 (2019-02-07)
-------------------
- Moved the function that adds quality control information to ElasticSearch
  outside of Stage class and to the quality control utils

0.18.3 (2019-02-05)
-------------------
- Fixed query for master calibration to work even when block start
  time is null

0.18.2 (2019-02-01)
-------------------
- Added a catch for N/A in fits header dates
- Fixed a log message bug that causes a crash when a frame reduction fails

0.18.1 (2019-01-31)
-------------------
- Breaking typo in Preview Pipeline removed 

0.18.0 (2019-01-29)
-------------------
- Calibration stacking is now separate from data reduction. Individual
  calibration frames are reduced and added to the database. The stacking 
  method then queries the database using a range of dates to determine
  which frames should be stacked. 
- It is now possible to mark frames as good or bad in the database
- Individual calibration frames for which a previous good master to 
  perform a comparison against does not exist are marked as bad
  
0.17.2 (2019-01-24)
-------------------
- Increased the character limit of string columns in the database

0.17.1 (2019-01-23)
-------------------
- Added a creation date column to the `CalibrationImage` table

0.17.0 (2019-01-21)
-------------------
- Refactored settings.py to make it possible to override for BANZAI-NRES
- Various refactors and generalizations, like FRAME_CLASS that can be overridden by BANZAI-NRES

0.16.0 (2018-12-11)
-------------------
- Significant changes made to the database structure:
  - The `PreviewImage` table has been renamed to `ProcessedImage`
  - The `Telescope` table has been renamed to `Instrument`; the `instrument` 
    column is now `camera`; and the `camera_type` column is now `type`
  - `enclosure` and `telescope` columns have been added to the `Instrument` table
  - The `BadPixelMask` table has been removed, and BPMs are now located in the 
    `CalibrationImage` table as type `BPM`
  - In the `CalibrationImage` table, `dayobs` has been changed to `dateobs` and
    provides the date and time the observation took place; `telescope_id` has 
    been renamed to `instrument_id`; an `is_master` column has been added; 
    a JSON formatted `attributes` column is now used to store parameters such 
    as `ccdsum` and `filter` which no longer have their own dedicated columns;
    and an `is_bad` column has been added to mark bad calibration frames
- To reflect the name change of the `Telescope` table to `Instrument`, all
  `telescope` instances are now named `intrument`
- All calibration frames (individual and master) are saved to the 
  `CalibrationImage` table
- The naming scheme for master calibration files has been changed from:
  ```
  {cal_type}_{instrument}_{epoch}_bin{bin}_{filter}.fits
  ```
  to:
  ```
  {site}{telescope}-{camera}-{epoch}-{cal_type}-bin{bin}-{filter}.fits
  ```
- Functionality for migrating from an old format to a new format database has
  been added to `/banzai/utils/db_migration.py`

0.15.1 (2018-12-05)
-------------------
- Fixed AppplyCalibration class to still use group_by (broken since 0.14.1)
- Fixed typo that broke preview pipeline in 0.15.0

0.15.0 (2018-12-05)
-------------------
- Restructured settings to be an abstract class
- Methods in main.py must now specify which version of settings to use 
- All parameters from settings are now added to the pipeline context

0.14.4 (2018-11-28)
-------------------
- Fixed stages to return empty image list if an exception occured
- Fixed small logging typos

0.14.3 (2018-11-27)
-------------------
- Added catch to any logger errros to avoid crashing pipeline in case of logging
  message typos
- Fixed a logging message typo in image_utils

0.14.2 (2018-11-26)
-------------------
- If telescope isn't found in the database, parameters are populated from image header
- Fixed BPM filename header keyword check in BPM stage
- Fixed logging call in stages.py when image list is empty
- Fixed logging call in create_master_calibration_header when keyword cannot be added

0.14.1 (2018-11-13)
-------------------
- Added full traceback of uncaught exceptions to the logs
- Removed group_by_attributes property fom all stages except CalibrationMaker
- Added master_selection_criteria property to CalibrationComparer
  
0.14.0 (2018-11-13)
-------------------
- Refactored bias, dark, and flat makers to use a common superclass to remove
  code duplication.

0.13.0 (2018-11-12)
-------------------
- Refactored pipeline context so that we can subclass image types for BANZAI NRES.
- Fixed bug (introduced in 0.11.3) where reduce night would 
  only reduce data from a single telescope per site

0.12.1 (2018-11-08)
-------------------
- Refactored group_by_keywords to be group_by_attributes
- Images are now grouped by Image attributes rather than header keywords.

0.12.0 (2018-11-08)
-------------------
- Refactored BPM read-in and addition to occur in BPM stage instead of
  during image read-in
- Cast rlevel to an integer in command line arguments 

0.11.3 (2018-11-07)
-------------------
- Refactored calibration-related stages into their own module 
- Moved stage and image parameters from main to settings

0.11.2 (2018-11-01)
-------------------
- Fixed a bug in calling reduce_night
- Added back the ability to process individual science frames rather than a full directory.

0.11.1 (2018-10-31)
-------------------
- Fixed bug where preview mode was not set to true when running preview pipeline

0.11.0 (2018-10-30)
-------------------
- Added command-line option to ignore telescope schedulability requirement  

0.10.0 (2018-10-25)
-------------------
- Refactored how the pipeline context object works:
    - The pipeline context object is now immutable
    - The pipeline context object now has sensible defaults for the standard parameters.
    - Future parameters can be added to the pipeline context without requiring banzai core to edited.

0.9.12 (2018-10-15)
-------------------
- Created new logger class to add image-specific info to logging tags  
- Updated table to HDU conversion to use astropy's built in function.

0.9.11 (2018-10-02)
-------------------
- Added support for more tables to be associated with images (catalogs, etc.)
- Removed wavelet convolution from pattern noise QC check algorithm
- Modified photometry unit names to prevent astropy fits standard warnings
- Added pyyaml pacakge requirement to prevent warnings due to photometry tables 
  having description columns

0.9.10 (2018-09-13)
-------------------
-  Changed how the filters for camera classes are plumbed

0.9.9 (2018-09-11)
------------------
- Added filters to only reduce imaging files. These can be overridden for the FLOYDS and NRES pipelines.

0.9.8 (2018-08-30)
------------------
- Refactored exceptions for missing bad pixel masks
- Added fallback check to search the TELESCOP keyword in the configdb (necessary for NRES)
- Added override to the bad pixel mask requirement
- Integrated e2e testing 
    - This test must be ignored when running pytest locally by using the option "-m 'not e2e'"
- Modified pattern noise QC check to ignore large-scale pattern features
- Added try/catch blocks to fail more gracefully if images are the incorrect size

0.9.7 (2018-08-22)
------------------
- Modified pattern noise QC check to reduce false positives 
- Enabled rejection of bias and dark frames when creating masters
- Pinned pytest due to recursion depth issue
- Bias level subtractor now subtracts the mean of the images rather than the value from previous masters.

0.9.6 (2018-07-23)
------------------
- Added functions to check whether image is 3d, and to extract central portion of image 
- Updated Read the Docs

0.9.5 (2018-06-11)
------------------
- Fixed header checker
- Fixed typo in master dark comparison equation

0.9.4 (2018-05-17)
------------------
- Fixed a bug that would stop preview frames from being retried if they failed even once.
- Hotfix to remove double division by exposure time when creating master darks
- Fixed bug that prevented calibration comparison being run on skyflats
- Fixed image class null case 

0.9.3 (2018-05-10)
------------------
- Hotfix (temporary until pattern noise and calibration comparer parameters are
  tuned to avoid false positives)
    - No longer removes images that fail pattern noise test
    - Bias comparer no longer run in master bias creator 

0.9.2 (2018-05-08)
------------------
- Standardized elasticsearch field names

0.9.1 (2018-05-07)
------------------
- Minor bugfix

0.9.0 (2018-05-07)
------------------
- Add comparison stages for calibration frames
    - Master calibration frames now go through the preview pipeline
    - Each new calibration is compared to the most recent master frame
      which should alert us if the camera is having issues 
- Refactored the Stage class to include quality control helpers

0.8.1 (2018-04-24)
------------------
- Upgraded to newest version of the astropy package template
- Added continuous integration in Jenkins
- Now only Python 3 compatible as we use astropy 3.0

0.8.0 (2018-04-23)
------------------
- Stable version with many bugfixes
- Last Python 2 compatible release
- Last commit before many new quality control tests

0.7.9 (2016-03-25)
------------------
- Initial Release<|MERGE_RESOLUTION|>--- conflicted
+++ resolved
@@ -1,12 +1,10 @@
-<<<<<<< HEAD
 1.4.0 (2021-09-08)
 ------------------
 - Added photometric calibration in the g, r, i, and z filters using the ATLAS-REFCAT2 catalog.
-=======
+
 1.3.5 (2021-08-02)
 ------------------
 - Added new public LCO standard observation proposals to settings
->>>>>>> 33a6675c
 
 1.3.4 (2021-06-21)
 ------------------
