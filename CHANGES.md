--- conflicted
+++ resolved
@@ -1,12 +1,10 @@
-<<<<<<< HEAD
 1.19.0 (2024-10-16)
 -------------------
 - Added the ability to read fits files that are pre downloaded and are already in memory
-=======
+
 1.18.4 (2024-10-18)
 -------------------
 - Fix to the url of the observation portal in the deployment.
->>>>>>> 0c331f91
 
 1.18.3 (2024-10-04)
 -------------------
