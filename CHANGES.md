<<<<<<< HEAD
0.9.8 (2018-08-28)
------------------
- Refactored exceptions for missing bad pixel masks
- Added fallback check to search the TELESCOP keyword in the configdb (necessary for NRES)
- Added override to the bad pixel mask requirement
=======
0.9.8 (2018-08-30)
------------------
- Integrated e2e testing 
    - This test must be ignored when running pytest locally by using the option "-m 'not e2e'"
- Modified pattern noise QC check to ignore large-scale pattern features
- Added try/catch blocks to fail more gracefully if images are the incorrect size
>>>>>>> aad71f6b

0.9.7 (2018-08-22)
------------------
- Modified pattern noise QC check to reduce false positives 
- Enabled rejection of bias and dark frames when creating masters
- Pinned pytest due to recursion depth issue
- Bias level subtractor now subtracts the mean of the images rather than the value from previous masters.

0.9.6 (2018-07-23)
------------------
- Added functions to check whether image is 3d, and to extract central portion of image 
- Updated Read the Docs

0.9.5 (2018-06-11)
------------------
- Fixed header checker
- Fixed typo in master dark comparison equation

0.9.4 (2018-05-17)
------------------
- Fixed a bug that would stop preview frames from being retried if they failed even once.
- Hotfix to remove double division by exposure time when creating master darks
- Fixed bug that prevented calibration comparison being run on skyflats
- Fixed image class null case 

0.9.3 (2018-05-10)
------------------
- Hotfix (temporary until pattern noise and calibration comparer parameters are
  tuned to avoid false positives)
    - No longer removes images that fail pattern noise test
    - Bias comparer no longer run in master bias creator 

0.9.2 (2018-05-08)
------------------
- Standardized elasticsearch field names

0.9.1 (2018-05-07)
------------------
- Minor bugfix

0.9.0 (2018-05-07)
------------------
- Add comparison stages for calibration frames
    - Master calibration frames now go through the preview pipeline
    - Each new calibration is compared to the most recent master frame
      which should alert us if the camera is having issues 
- Refactored the Stage class to include quality control helpers

0.8.1 (2018-04-24)
------------------
- Upgraded to newest version of the astropy package template
- Added continuous integration in Jenkins
- Now only Python 3 compatible as we use astropy 3.0

0.8.0 (2018-04-23)
------------------
- Stable version with many bugfixes
- Last Python 2 compatible release
- Last commit before many new quality control tests

0.7.9 (2016-03-25)
------------------
- Initial Release<|MERGE_RESOLUTION|>--- conflicted
+++ resolved
@@ -1,17 +1,12 @@
-<<<<<<< HEAD
-0.9.8 (2018-08-28)
+0.9.8 (2018-08-30)
 ------------------
 - Refactored exceptions for missing bad pixel masks
 - Added fallback check to search the TELESCOP keyword in the configdb (necessary for NRES)
 - Added override to the bad pixel mask requirement
-=======
-0.9.8 (2018-08-30)
-------------------
 - Integrated e2e testing 
     - This test must be ignored when running pytest locally by using the option "-m 'not e2e'"
 - Modified pattern noise QC check to ignore large-scale pattern features
 - Added try/catch blocks to fail more gracefully if images are the incorrect size
->>>>>>> aad71f6b
 
 0.9.7 (2018-08-22)
 ------------------
