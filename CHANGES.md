<<<<<<< HEAD
0.28.0 (2019-11-21)
-------------------
- Refactored Image class. Cleaned up a lot of plumbing code
  
=======
0.27.4 (2019-11-13)
-------------------
- Fix for parsing instruments with empty string codes from ConfigDB

>>>>>>> 7017d6ba
0.27.3 (2019-11-04)
-------------------
- Fix for retrieving correct number of calibration blocks from observation portal.

0.27.2 (2019-11-01)
-------------------
- Fixes for celerybeat scheduling of calibration stacking checks

0.27.1 (2019-10-30)
-------------------
- Update scheduling of calibration stacking to use observation portal, as lake is being retired.

0.27.0 (2019-07-25)
-------------------
- Refactored configuration management to make it possible to override by BANZAI-NRES

0.26.8 (2019-08-06)
-------------------
- Add ability to automatically reduce data from instruments in STANDBY state.

0.26.7 (2019-07-24)
-------------------
- Fixed a typo in the photometry stage

0.26.6 (2019-07-23)
-------------------
- We now do not include sources with a NaN FWHM in the catalogs.

0.26.5 (2019-07-22)
-------------------
- Bug fix for ignore schedulability in call to need_to_process inside of process_image

0.26.4 (2019-07-19)
-------------------
- Fix for uncaught exceptions in astrometry stage

0.26.3 (2019-07-17)
-------------------
- Updates end-to-end tests to mock the lake

0.26.2 (2019-07-11)
-------------------
- Fixes for WCSERR keyword population

0.26.1 (2019-06-25)
-------------------
- Fixes for bad pixel masks.
- If a frame causes an uncaught exception, stop the reduction

0.26.0 (2019-06-17)
-------------------
- Fixes for named readout deployment

0.25.0 (2019-06-14)
-------------------
- Added name instrument table to support NRES

0.24.0 (2019-06-06)
-------------------
- Added support for named configuration modes

0.23.3 (2019-06-04)
-------------------
- Added an explicit check to make sure the exposure time is not zero in dark frames before stacking.

0.23.2 (2019-05-22)
-------------------
- Made broker-url a required argument for all console entry points

0.23.1 (2019-05-21)
-------------------
- Fixed a bug in stacking master calibrations from the command line.
- Fixed logging format to conform to LCO standard format and to not be overridden by celery
- Fixed a bug that would use calibration frames to stack even if they were marked as bad

0.23.0 (2019-05-08)
-------------------
- Changed license from BSD to GPLv3, the standard LCO license

0.22.0 (2019-05-05)
-------------------
- Significant refactor to how BANZAI runs. BANZAI now runs via celery tasks.
- Calibration stacking is now scheduled by checking the Lake for calibration 
  blocks.
  
0.21.0 (2019-03-25)
-------------------
- Significant refactor to the pipeline context and settings files. We have now
  split settings that are static into the settings file and settings that can
  change at runtime into the "runtime context". This is in preparation for 
  running a task queue (e.g. dramatiq).

0.20.1 (2019-03-14)
-------------------
- Fixed bug where gaia astrometry service solve failure was not handled properly

0.20.0 (2019-03-11)
-------------------
- Configure pipeline to use GAIA-Astrometry.net service for WCS solves.

0.19.4 (2019-03-05)
-------------------
- We no longer overwrite all SATURATE vales for the 0.4m telescopes. We now only use the
  defaults if the value is missing or 0. We also set/check MAXLIN to the same value.
- Require enclosure and telescope for instrument query
- Avoid trying to reduce files that don't have fits extension in filename
- Added entrypoint to update instruments table in database
- Removed defunct entrypoint to reduce night by site

0.19.3 (2019-02-13)
-------------------
- Fixed bug where master calibrations had wrong daydir in filename

0.19.2 (2019-02-12)
-------------------
- Bugfix in parsing arguments for the real-time processing

0.19.1 (2019-02-11)
-------------------
- Removed `'epoch'` from list of parameters to check for image 
  homogeneity 
- Changed how image homogeneity is checked so that pipeline does
  not continue to run after check fails
- Refactored "preview" to "realtime" processing so that reduced files are placed in
  the correct directories

0.19.0 (2019-02-07)
-------------------
- The `Stage` class and its inheritors have been changed to only process 
  one frame at a time
- Stages that require multiple frames (i.e. the calibration
  stackers) now inherit from the distinct `MultiFrameStage` class

0.18.4 (2019-02-07)
-------------------
- Moved the function that adds quality control information to ElasticSearch
  outside of Stage class and to the quality control utils

0.18.3 (2019-02-05)
-------------------
- Fixed query for master calibration to work even when block start
  time is null

0.18.2 (2019-02-01)
-------------------
- Added a catch for N/A in fits header dates
- Fixed a log message bug that causes a crash when a frame reduction fails

0.18.1 (2019-01-31)
-------------------
- Breaking typo in Preview Pipeline removed 

0.18.0 (2019-01-29)
-------------------
- Calibration stacking is now separate from data reduction. Individual
  calibration frames are reduced and added to the database. The stacking 
  method then queries the database using a range of dates to determine
  which frames should be stacked. 
- It is now possible to mark frames as good or bad in the database
- Individual calibration frames for which a previous good master to 
  perform a comparison against does not exist are marked as bad
  
0.17.2 (2019-01-24)
-------------------
- Increased the character limit of string columns in the database

0.17.1 (2019-01-23)
-------------------
- Added a creation date column to the `CalibrationImage` table

0.17.0 (2019-01-21)
-------------------
- Refactored settings.py to make it possible to override for BANZAI-NRES
- Various refactors and generalizations, like FRAME_CLASS that can be overridden by BANZAI-NRES

0.16.0 (2018-12-11)
-------------------
- Significant changes made to the database structure:
  - The `PreviewImage` table has been renamed to `ProcessedImage`
  - The `Telescope` table has been renamed to `Instrument`; the `instrument` 
    column is now `camera`; and the `camera_type` column is now `type`
  - `enclosure` and `telescope` columns have been added to the `Instrument` table
  - The `BadPixelMask` table has been removed, and BPMs are now located in the 
    `CalibrationImage` table as type `BPM`
  - In the `CalibrationImage` table, `dayobs` has been changed to `dateobs` and
    provides the date and time the observation took place; `telescope_id` has 
    been renamed to `instrument_id`; an `is_master` column has been added; 
    a JSON formatted `attributes` column is now used to store parameters such 
    as `ccdsum` and `filter` which no longer have their own dedicated columns;
    and an `is_bad` column has been added to mark bad calibration frames
- To reflect the name change of the `Telescope` table to `Instrument`, all
  `telescope` instances are now named `intrument`
- All calibration frames (individual and master) are saved to the 
  `CalibrationImage` table
- The naming scheme for master calibration files has been changed from:
  ```
  {cal_type}_{instrument}_{epoch}_bin{bin}_{filter}.fits
  ```
  to:
  ```
  {site}{telescope}-{camera}-{epoch}-{cal_type}-bin{bin}-{filter}.fits
  ```
- Functionality for migrating from an old format to a new format database has
  been added to `/banzai/utils/db_migration.py`

0.15.1 (2018-12-05)
-------------------
- Fixed AppplyCalibration class to still use group_by (broken since 0.14.1)
- Fixed typo that broke preview pipeline in 0.15.0

0.15.0 (2018-12-05)
-------------------
- Restructured settings to be an abstract class
- Methods in main.py must now specify which version of settings to use 
- All parameters from settings are now added to the pipeline context

0.14.4 (2018-11-28)
-------------------
- Fixed stages to return empty image list if an exception occured
- Fixed small logging typos

0.14.3 (2018-11-27)
-------------------
- Added catch to any logger errros to avoid crashing pipeline in case of logging
  message typos
- Fixed a logging message typo in image_utils

0.14.2 (2018-11-26)
-------------------
- If telescope isn't found in the database, parameters are populated from image header
- Fixed BPM filename header keyword check in BPM stage
- Fixed logging call in stages.py when image list is empty
- Fixed logging call in create_master_calibration_header when keyword cannot be added

0.14.1 (2018-11-13)
-------------------
- Added full traceback of uncaught exceptions to the logs
- Removed group_by_attributes property fom all stages except CalibrationMaker
- Added master_selection_criteria property to CalibrationComparer
  
0.14.0 (2018-11-13)
-------------------
- Refactored bias, dark, and flat makers to use a common superclass to remove
  code duplication.

0.13.0 (2018-11-12)
-------------------
- Refactored pipeline context so that we can subclass image types for BANZAI NRES.
- Fixed bug (introduced in 0.11.3) where reduce night would 
  only reduce data from a single telescope per site

0.12.1 (2018-11-08)
-------------------
- Refactored group_by_keywords to be group_by_attributes
- Images are now grouped by Image attributes rather than header keywords.

0.12.0 (2018-11-08)
-------------------
- Refactored BPM read-in and addition to occur in BPM stage instead of
  during image read-in
- Cast rlevel to an integer in command line arguments 

0.11.3 (2018-11-07)
-------------------
- Refactored calibration-related stages into their own module 
- Moved stage and image parameters from main to settings

0.11.2 (2018-11-01)
-------------------
- Fixed a bug in calling reduce_night
- Added back the ability to process individual science frames rather than a full directory.

0.11.1 (2018-10-31)
-------------------
- Fixed bug where preview mode was not set to true when running preview pipeline

0.11.0 (2018-10-30)
-------------------
- Added command-line option to ignore telescope schedulability requirement  

0.10.0 (2018-10-25)
-------------------
- Refactored how the pipeline context object works:
    - The pipeline context object is now immutable
    - The pipeline context object now has sensible defaults for the standard parameters.
    - Future parameters can be added to the pipeline context without requiring banzai core to edited.

0.9.12 (2018-10-15)
-------------------
- Created new logger class to add image-specific info to logging tags  
- Updated table to HDU conversion to use astropy's built in function.

0.9.11 (2018-10-02)
-------------------
- Added support for more tables to be associated with images (catalogs, etc.)
- Removed wavelet convolution from pattern noise QC check algorithm
- Modified photometry unit names to prevent astropy fits standard warnings
- Added pyyaml pacakge requirement to prevent warnings due to photometry tables 
  having description columns

0.9.10 (2018-09-13)
-------------------
-  Changed how the filters for camera classes are plumbed

0.9.9 (2018-09-11)
------------------
- Added filters to only reduce imaging files. These can be overridden for the FLOYDS and NRES pipelines.

0.9.8 (2018-08-30)
------------------
- Refactored exceptions for missing bad pixel masks
- Added fallback check to search the TELESCOP keyword in the configdb (necessary for NRES)
- Added override to the bad pixel mask requirement
- Integrated e2e testing 
    - This test must be ignored when running pytest locally by using the option "-m 'not e2e'"
- Modified pattern noise QC check to ignore large-scale pattern features
- Added try/catch blocks to fail more gracefully if images are the incorrect size

0.9.7 (2018-08-22)
------------------
- Modified pattern noise QC check to reduce false positives 
- Enabled rejection of bias and dark frames when creating masters
- Pinned pytest due to recursion depth issue
- Bias level subtractor now subtracts the mean of the images rather than the value from previous masters.

0.9.6 (2018-07-23)
------------------
- Added functions to check whether image is 3d, and to extract central portion of image 
- Updated Read the Docs

0.9.5 (2018-06-11)
------------------
- Fixed header checker
- Fixed typo in master dark comparison equation

0.9.4 (2018-05-17)
------------------
- Fixed a bug that would stop preview frames from being retried if they failed even once.
- Hotfix to remove double division by exposure time when creating master darks
- Fixed bug that prevented calibration comparison being run on skyflats
- Fixed image class null case 

0.9.3 (2018-05-10)
------------------
- Hotfix (temporary until pattern noise and calibration comparer parameters are
  tuned to avoid false positives)
    - No longer removes images that fail pattern noise test
    - Bias comparer no longer run in master bias creator 

0.9.2 (2018-05-08)
------------------
- Standardized elasticsearch field names

0.9.1 (2018-05-07)
------------------
- Minor bugfix

0.9.0 (2018-05-07)
------------------
- Add comparison stages for calibration frames
    - Master calibration frames now go through the preview pipeline
    - Each new calibration is compared to the most recent master frame
      which should alert us if the camera is having issues 
- Refactored the Stage class to include quality control helpers

0.8.1 (2018-04-24)
------------------
- Upgraded to newest version of the astropy package template
- Added continuous integration in Jenkins
- Now only Python 3 compatible as we use astropy 3.0

0.8.0 (2018-04-23)
------------------
- Stable version with many bugfixes
- Last Python 2 compatible release
- Last commit before many new quality control tests

0.7.9 (2016-03-25)
------------------
- Initial Release<|MERGE_RESOLUTION|>--- conflicted
+++ resolved
@@ -1,14 +1,11 @@
-<<<<<<< HEAD
 0.28.0 (2019-11-21)
 -------------------
 - Refactored Image class. Cleaned up a lot of plumbing code
   
-=======
 0.27.4 (2019-11-13)
 -------------------
 - Fix for parsing instruments with empty string codes from ConfigDB
 
->>>>>>> 7017d6ba
 0.27.3 (2019-11-04)
 -------------------
 - Fix for retrieving correct number of calibration blocks from observation portal.
