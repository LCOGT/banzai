--- conflicted
+++ resolved
@@ -32,12 +32,8 @@
         - ASTROPY_VERSION=stable
         - MAIN_CMD='python setup.py'
         - SETUP_CMD='test'
-<<<<<<< HEAD
         - PIP_DEPENDENCIES='astropy>=0.4 sqlalchemy logutils numpy cython mysqlclient lcogt_logging sep kombu requests mock pytest'
-=======
-        - PIP_DEPENDENCIES=''
         - EVENT_TYPE='pull_request push'
->>>>>>> 071eb1ad
 
         # For this package-template, we include examples of Cython modules,
         # so Cython is required for testing. If your package does not include
@@ -79,20 +75,6 @@
 
         # Check for sphinx doc build warnings - we do this first because it
         # may run for a long time
-<<<<<<< HEAD
-        - python: 2.7
-          env: SETUP_CMD='build_docs -w'
-
-        # Try Astropy development version
-        - python: 2.7
-          env: ASTROPY_VERSION=development
-        - python: 3.5
-          env: ASTROPY_VERSION=development
-        - python: 2.7
-          env: ASTROPY_VERSION=lts NUMPY_VERSION=1.10
-        - python: 3.5
-          env: ASTROPY_VERSION=lts NUMPY_VERSION=1.10
-=======
         - os: linux
           env: SETUP_CMD='build_docs -w'
 
@@ -107,7 +89,6 @@
           env: PYTHON_VERSION=2.7 ASTROPY_VERSION=lts
         - os: linux
           env: ASTROPY_VERSION=lts
->>>>>>> 071eb1ad
 
         # Try all python versions and Numpy versions. Since we can assume that
         # the Numpy developers have taken care of testing Numpy with different
@@ -172,8 +153,4 @@
     # If coveralls.io is set up for this package, uncomment the line
     # below and replace "packagename" with the name of your package.
     # The coveragerc file may be customized as needed for your package.
-<<<<<<< HEAD
-    - if [[ $SETUP_CMD == 'test --coverage' ]]; then coveralls --rcfile='banzai/tests/coveragerc'; fi
-=======
-    # - if [[ $SETUP_CMD == *coverage* ]]; then coveralls --rcfile='packagename/tests/coveragerc'; fi
->>>>>>> 071eb1ad
+    - if [[ $SETUP_CMD == 'test --coverage' ]]; then coveralls --rcfile='banzai/tests/coveragerc'; fi