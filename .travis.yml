--- conflicted
+++ resolved
@@ -38,12 +38,12 @@
         - PIP_DEPENDENCIES='astropy>=0.4 sqlalchemy logutils numpy cython mysqlclient lcogt_logging sep kombu requests mock pytest elasticsearch'
         - EVENT_TYPE='pull_request push'
 
-        
+
         # For this package-template, we include examples of Cython modules,
         # so Cython is required for testing. If your package does not include
         # Cython code, you can set CONDA_DEPENDENCIES=''
         - CONDA_DEPENDENCIES='Cython'
-        
+
         # List other runtime dependencies for the package that are available as
         # pip packages here.
         # - PIP_DEPENDENCIES=''
@@ -134,15 +134,11 @@
     # in how to install a package, in which case you can have additional
     # commands in the install: section below.
 
-<<<<<<< HEAD
     - if [[ $TRAVIS_OS_NAME == "osx" ]]; then brew update > /dev/null && brew install mariadb && mysql.server start; fi
     - git clone git://github.com/astropy/ci-helpers.git
     - source ci-helpers/travis/setup_conda_$TRAVIS_OS_NAME.sh
-=======
     - git clone --depth 1 git://github.com/astropy/ci-helpers.git
     - source ci-helpers/travis/setup_conda.sh
->>>>>>> 5184042b
-
 
     # As described above, using ci-helpers, you should be able to set up an
     # environment with dependencies installed using conda and pip, but in some
