[build_sphinx]
source-dir = docs
build-dir = docs/_build
all_files = 1

[upload_docs]
upload-dir = docs/_build/html
show-response = 1

[pytest]
minversion = 2.2
norecursedirs = build docs/_build
doctest_plus = enabled

[ah_bootstrap]
auto_use = True

[metadata]
package_name = pylcogt
description = Python data reduction package for LCOGT data
long_description = This is a package to reduce LCOGT raw data.
author = Curtis McCully
author_email = cmccully@lcogt.net
license = BSD
url = http://astropy.org/
<<<<<<< HEAD
edit_on_github = True
github_project = cmccully/pylcogt
=======
edit_on_github = False
github_project = astropy/astropy

[entry_points]
astropy-package-template-example = packagename.example_mod:main
>>>>>>> c70c2db6
<|MERGE_RESOLUTION|>--- conflicted
+++ resolved
@@ -23,13 +23,9 @@
 author_email = cmccully@lcogt.net
 license = BSD
 url = http://astropy.org/
-<<<<<<< HEAD
+
 edit_on_github = True
 github_project = cmccully/pylcogt
-=======
-edit_on_github = False
-github_project = astropy/astropy
 
 [entry_points]
-astropy-package-template-example = packagename.example_mod:main
->>>>>>> c70c2db6
+pylcogt = pylcogt.main:main
