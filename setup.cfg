--- conflicted
+++ resolved
@@ -84,11 +84,7 @@
 github_project = lcogt/banzai
 
 # version should be PEP440 compatible (http://www.python.org/dev/peps/pep-0440)
-<<<<<<< HEAD
-version = 0.26.4
-=======
-version = 0.26.5
->>>>>>> 89f0cea7
+version = 0.26.6
 
 [options.entry_points]
 console_scripts =
