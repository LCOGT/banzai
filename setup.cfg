--- conflicted
+++ resolved
@@ -77,11 +77,7 @@
 github_project = lcogt/banzai
 
 # version should be PEP440 compatible (http://www.python.org/dev/peps/pep-0440)
-<<<<<<< HEAD
-version = 0.20.1
-=======
-version = 0.21.0
->>>>>>> 6d88eb6f
+version = 0.21.1
 
 [entry_points]
 banzai = banzai.main:main
