[build_sphinx]
source-dir = docs
build-dir = docs/_build
all_files = 1

[build_docs]
source-dir = docs
build-dir = docs/_build
all_files = 1

[upload_docs]
upload-dir = docs/_build/html
show-response = 1

[tool:pytest]
minversion = 3.5
norecursedirs = build docs/_build
doctest_plus = enabled
addopts = -p no:warnings
log_cli = True
log_level = info
log_cli_level = info

[ah_bootstrap]
auto_use = True

[pycodestyle]
# E101 - mix of tabs and spaces
# W191 - use of tabs
# W291 - trailing whitespace
# W292 - no newline at end of file
# W293 - trailing whitespace
# W391 - blank line at end of file
# E111 - 4 spaces per indentation level
# E112 - 4 spaces per indentation level
# E113 - 4 spaces per indentation level
# E901 - SyntaxError or IndentationError
# E902 - IOError
select = E101,W191,W291,W292,W293,W391,E111,E112,E113,E901,E902
exclude = extern,sphinx,*parsetab.py

[metadata]
# TODO: This no longer works with pypi because on pypi we are lco-banzai.
name = banzai
description = Python data reduction package for LCOGT data
long_description = This is a package to reduce LCOGT raw imaging data.
author = Curtis McCully
author_email = cmccully@lco.global
license = GPLv3
url = http://github.com/lcogt/banzai

edit_on_github = True
github_project = lcogt/banzai

# version should be PEP440 compatible (http://www.python.org/dev/peps/pep-0440)
version = 0.26.7

[options]
setup_requires =
    cython
    numpy>=1.13
install_requires =
    astropy>=3.0
    scipy
    sqlalchemy>=1.3.0b1
    logutils
    numpy>=1.12
    cython
    mysql-connector-python
    lcogt_logging==0.3.2
    sep
    kombu==4.4.0
    amqp==2.4.2
    requests
    elasticsearch>=5.0.0,<6.0.0
    pytest>=4.0
    pyyaml
    psycopg2-binary
    celery[redis]==4.3.0
    apscheduler
    python-dateutil
    # astrometry.net>=0.72
tests_require =
    pytest>=4.0
    mock
    coverage
    pytest-astropy

<<<<<<< HEAD
=======
edit_on_github = True
github_project = lcogt/banzai

# version should be PEP440 compatible (http://www.python.org/dev/peps/pep-0440)
version = 0.26.8

>>>>>>> d6a886f5
[options.entry_points]
console_scripts =
    banzai_reduce_individual_frame = banzai.main:reduce_single_frame
    banzai_reduce_directory = banzai.main:reduce_directory
    banzai_stack_calibrations = banzai.main:stack_calibrations
    banzai_automate_stack_calibrations = banzai.main:start_stacking_scheduler
    banzai_run_realtime_pipeline = banzai.main:run_realtime_pipeline
    banzai_mark_frame_as_good = banzai.main:mark_frame_as_good
    banzai_mark_frame_as_bad = banzai.main:mark_frame_as_bad
    banzai_update_db = banzai.main:update_db
    banzai_run_end_to_end_tests = banzai.tests.test_end_to_end:run_end_to_end_tests
    banzai_migrate_db = banzai.utils.db_migration:migrate_db
    banzai_add_instrument = banzai.main:add_instrument<|MERGE_RESOLUTION|>--- conflicted
+++ resolved
@@ -53,7 +53,7 @@
 github_project = lcogt/banzai
 
 # version should be PEP440 compatible (http://www.python.org/dev/peps/pep-0440)
-version = 0.26.7
+version = 0.27.0
 
 [options]
 setup_requires =
@@ -86,15 +86,6 @@
     coverage
     pytest-astropy
 
-<<<<<<< HEAD
-=======
-edit_on_github = True
-github_project = lcogt/banzai
-
-# version should be PEP440 compatible (http://www.python.org/dev/peps/pep-0440)
-version = 0.26.8
-
->>>>>>> d6a886f5
 [options.entry_points]
 console_scripts =
     banzai_reduce_individual_frame = banzai.main:reduce_single_frame
