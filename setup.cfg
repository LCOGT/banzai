--- conflicted
+++ resolved
@@ -96,12 +96,6 @@
 edit_on_github = True
 github_project = lcogt/banzai
 
-<<<<<<< HEAD
-=======
-# version should be PEP440 compatible (http://www.python.org/dev/peps/pep-0440)
-version = 1.1.4
-
->>>>>>> 756b05e4
 [options]
 zip_safe = False
 packages = find:
