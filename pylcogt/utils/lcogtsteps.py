--- conflicted
+++ resolved
@@ -17,23 +17,13 @@
 
         if not exist or _force in ['update', 'yes']:
             hdr = pyfits.getheader(img)
-<<<<<<< HEAD
             _instrument = readkey(hdr, 'instrume')
             if table in ['lcogtraw']:
-                dire = pylcogt.utils.pymysql.rawdata + readkey(hdr,'SITEID') + '/' + readkey(hdr, 'instrume')+ '/' + readkey(hdr, 'DAY-OBS') + '/raw/'
+                dire = pymysql.rawdata + readkey(hdr,'SITEID') + '/' + readkey(hdr, 'instrume')+ '/' + readkey(hdr, 'DAY-OBS') + '/raw/'
             elif table in ['lcogtredu']:
-                dire = pylcogt.utils.pymysql.workingdirectory + readkey(hdr,'SITEID') + '/' + readkey(hdr, 'instrume')+ '/' + readkey(hdr, 'DAY-OBS') + '/'
-
-            if _instrument in pylcogt.utils.pymysql.instrument0['sbig'] + pylcogt.utils.pymysql.instrument0['sinistro']:
-=======
-            _instrument = pymysql.readkey(hdr, 'instrume')
-            if table in ['lcogtraw']:
-                dire = pymysql.rawdata + pymysql.readkey(hdr,'SITEID') + '/' +  pymysql.readkey(hdr, 'instrume')+ '/' + pymysql.readkey(hdr, 'DAY-OBS') + '/raw/'
-            elif table in ['lcogtredu']:
-                dire = pymysql.workingdirectory + pymysql.readkey(hdr,'SITEID') + '/' + readkey(hdr, 'instrume')+ '/' + readkey(hdr, 'DAY-OBS') + '/'
+                dire = pymysql.workingdirectory + readkey(hdr,'SITEID') + '/' + readkey(hdr, 'instrume')+ '/' + readkey(hdr, 'DAY-OBS') + '/'
 
             if _instrument in pymysql.instrument0['sbig'] + pymysql.instrument0['sinistro']:
->>>>>>> f7f0ec43
                 print '1m telescope'
                 dictionary = {'dayobs': readkey(hdr, 'DAY-OBS'), 'exptime': readkey(hdr, 'exptime'),
                     'filter': readkey(hdr, 'filter'), 'mjd': readkey(hdr, 'MJD'),
@@ -46,12 +36,7 @@
                     'dateobs': readkey(hdr, 'DATE-OBS'), 'ccdsum': readkey(hdr, 'CCDSUM')}
                 dictionary['filename'] = string.split(img, '/')[-1]
                 dictionary['filepath'] = dire
-
-<<<<<<< HEAD
-            elif _instrument in pylcogt.utils.pymysql.instrument0['spectral']:
-=======
             elif _instrument in pymysql.instrument0['spectral']:
->>>>>>> f7f0ec43
                 print '2m telescope'
                 dictionary = {'dayobs': readkey(hdr, 'DAY-OBS'), 'exptime': readkey(hdr, 'exptime'),
                     'filter': readkey(hdr, 'filter'), 'mjd': readkey(hdr, 'MJD'),
@@ -64,10 +49,6 @@
                     'dateobs': readkey(hdr, 'DATE-OBS'), 'ccdsum': readkey(hdr, 'CCDSUM')}
                 dictionary['namefile'] = string.split(img, '/')[-1]
                 dictionary['filepath'] = dire
-<<<<<<< HEAD
-
-=======
->>>>>>> f7f0ec43
             else:
                 dictionary = ''
         else:
@@ -93,14 +74,8 @@
 #################################################################################################################
 
 
-<<<<<<< HEAD
-
-def run_ingest(telescope,listepoch,_force,table='lcogtraw'):
-    pylcogt.utils.pymysql.site0
-=======
 def run_ingest(telescope,listepoch,_force,table='lcogtraw'):
     pymysql.site0
->>>>>>> f7f0ec43
     if telescope == 'all':
         tellist = pymysql.site0
     elif telescope in pymysql.telescope0['elp'] + ['elp']:
