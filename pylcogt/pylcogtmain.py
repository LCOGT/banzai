#!/usr/bin/env python
#
description="> main pylcogt program to call all the steps "
usage= "%prog  -e epoch [-s stage -n name -f filter -d idnumber ]\n " \
       "available stages [makebias, makeflat, applybias, applyflat, cosmic, wcs]\n "
import sys
import pylcogt
import datetime
import string
import re
import os
import numpy as np
import pyfits
from optparse import OptionParser

if __name__ == "__main__":
    parser = OptionParser(usage=usage,description=description, version="%prog 1.0")
    parser.add_option("-e", "--epoch",dest="epoch",default='20121212',type="str",
                  help='epoch to reduce  \t [%default]')
    parser.add_option("-T", "--telescope", dest="telescope", default='all', type="str",
                      help='-T telescope ' + ', '.join(pylcogt.utils.pymysql.telescope0['all']) + ', '.join(
                          pylcogt.utils.pymysql.site0) + ', fts, ftn, 1m0, kb, fl \t [%default]')
    parser.add_option("-s", "--stage", dest="stage", default='', type="str",
                       help='-s stage [ingest,makebias, makeflat, applybias, applyflat, cosmic, wcs] \t [%default]')

    option, args = parser.parse_args()
    # _instrument=option.instrument

    _telescope = option.telescope
    _stage = option.stage
    epoch = option.epoch

    if _telescope not in pylcogt.utils.pymysql.telescope0['all'] + pylcogt.utils.pymysql.site0 + \
            ['all', 'ftn', 'fts', '1m0', 'kb', 'fl']:
            sys.argv.append('--help')

    if _stage not in ['makebias', 'makeflat', 'applybias', 'applyflat', 'wcs', 'cosmic','ingest','']:
            sys.argv.append('--help')

    option, args = parser.parse_args()

    if '-' not in str(epoch):
        epoch0 = datetime.date(int(epoch[0:4]), int(epoch[4:6]), int(epoch[6:8]))
        listepoch = [re.sub('-', '', str(epoch0))]
    else:
        epoch1, epoch2 = string.split(epoch, '-')
        start = datetime.date(int(epoch1[0:4]), int(epoch1[4:6]), int(epoch1[6:8]))
        stop = datetime.date(int(epoch2[0:4]), int(epoch2[4:6]), int(epoch2[6:8]))
        listepoch = [re.sub('-', '', str(i)) for i in [start + datetime.timedelta(days=x)
                                                       for x in range(0, 1 + (stop - start).days)]]

    print _telescope
    print _stage
    print listepoch
    if _stage == 'ingest':
        pylcogt.utils.lcogtsteps.run_ingest(_telescope,listepoch,'update','lcogtraw')
    else:
        if _stage in ['makebias', 'makeflat', 'applybias']:
            _table = 'lcogtraw'
        else:
            _table = 'lcogtredu'

        conn = pylcogt.utils.pymysql.getconnection()
        if len(listepoch) == 1:
            listimg = pylcogt.utils.pymysql.getlistfromraw(conn, _table, 'dayobs', str(listepoch[0]), '', '*',
                                                _telescope)
        else:
            listimg = pylcogt.utils.pymysql.getlistfromraw(conn, _table, 'dayobs', str(listepoch[0]),
                                                str(listepoch[-1]), '*', _telescope)

        if listimg:
            ll0 = {}
            for jj in listimg[0].keys():
                ll0[jj] = []
            for i in range(0, len(listimg)):
                for jj in listimg[0].keys():
                    ll0[jj].append(listimg[i][jj])
            inds = np.argsort(ll0['mjd'])  # sort by mjd
            for i in ll0.keys():
                ll0[i] = np.take(ll0[i], inds)
            print ll0['filename']

        if _stage == 'makebias':
            print 'select bias and make bias'
            ww = np.asarray([i for i in range(len(ll0['filename'])) if (ll0['obstype'][i] in ['BIAS'])])
            listfile = [k + v for k, v in zip(ll0['filepath'][ww], ll0['filename'][ww])]
            listbin=ll0['ccdsum'][ww]
            listinst=ll0['instrument'][ww]
            listday=ll0['dayobs'][ww]
            for k in set(listinst):
                for i in set(listbin):
                    for j in set(listday):
                        print k,j,i
                        listbias=np.array(listfile)[(listbin==i) & (listday==j)]
                        _output='bias_'+str(k)+'_'+re.sub('-','',str(j))+'_bin'+re.sub(' ','x',i)+'.fits'
                        pylcogt.utils.lcogtsteps.run_makebias(listbias, _output, minimages=5)
                        print _output
                        siteid=pyfits.getheader(_output)['SITEID']
                        directory=pylcogt.utils.pymysql.workingdirectory+siteid+'/'+k+'/'+re.sub('-','',str(j))+'/'
                        if not os.path.isdir(directory): 
                            os.mkdir(directory)
                        print 'mv '+_output+' '+directory
                        pylcogt.utils.lcogtsteps.ingest([_output], 'lcogtredu', 'yes')
                        os.system('mv '+_output+' '+directory)


        elif _stage == 'makeflat':
            print 'select flat and make flat'
            ww = np.asarray([i for i in range(len(ll0['filename'])) if (ll0['obstype'][i] in ['SKYFLAT'])])
            listfile = [k + v for k, v in zip(ll0['filepath'][ww], ll0['filename'][ww])]
            listbin=ll0['ccdsum'][ww]
            listinst=ll0['instrument'][ww]
            listday=ll0['dayobs'][ww]
            listfilt=ll0['filter'][ww]
            for filt in set(listfilt):
                for k in set(listinst):
                    for i in set(listbin):
                        for j in set(listday):
                            print k,j,i
                            listflat=np.array(listfile)[(listbin == i) & (listday == j) & (listfilt == filt)]
                            _output='flat_'+str(k)+'_'+re.sub('-','',str(j))+'_SKYFLAT_bin'+re.sub(' ','x',i)+'_'+str(filt)+'.fits'
                            pylcogt.utils.lcogtsteps.run_makeflat(listflat, _output, minimages=5)
                            print _output
                            siteid=pyfits.getheader(_output)['SITEID']
                            directory=pylcogt.utils.pymysql.workingdirectory+siteid+'/'+k+'/'+re.sub('-','',str(j))+'/'
                            print 'mv '+_output+' '+directory
                            pylcogt.utils.lcogtsteps.ingest([_output], 'lcogtredu', 'yes')
                            os.system('mv '+_output+' '+directory)


        elif _stage == 'applybias':
            print 'apply bias to science frame'
            ww = np.asarray([i for i in range(len(ll0['filename'])) if (ll0['obstype'][i] in ['EXPOSE'])])
            listfile = [k + v for k, v in zip(ll0['filepath'][ww], ll0['filename'][ww])]
            listbin=ll0['ccdsum'][ww]
            listinst=ll0['instrument'][ww]
            listday=ll0['dayobs'][ww]
            listmjd=ll0['mjd'][ww]
            listfilt=ll0['filter'][ww]
            for k in set(listinst):
                for i in set(listbin):
                    for j in set(listday):
                        print j,k,i
                        listimg = np.array(listfile)[(listbin == i) & (listday == j)]
                        outfilenames = [re.sub('e00.fits','e90.fits',string.split(ii,'/')[-1]) for ii in listimg]
                        listmjd0=np.array(listmjd)[(listbin == i) & (listday == j)]
                        if len(listimg):
                            command=['select filepath,filename, mjd-'+str(listmjd0[0])+
                                     ' as diff from lcogtredu where ccdsum="'+str(i)+'" and instrument = "'+\
                                     str(k) +'" and obstype = "BIAS" order by diff']
                            biasgood=pylcogt.utils.pymysql.query(command, conn)
                            if len(biasgood)>=1:
                                masterbiasname=biasgood[0]['filepath']+biasgood[0]['filename']
                                pylcogt.utils.lcogtsteps.run_subtractbias(listimg, outfilenames, masterbiasname, True)
                                for img in outfilenames:
                                    print img
<<<<<<< HEAD
=======
                                    pylcogt.utils.pymysql.updateheader(img,0, {'BIASCOR':[string.split(masterbiasname,'/')[-1],' bias frame']})
>>>>>>> 91774b14
                                    siteid=pyfits.getheader(img)['SITEID']
                                    directory=pylcogt.utils.pymysql.workingdirectory+siteid+'/'+k+'/'+re.sub('-','',str(j))+'/'
                                    print 'mv '+img+' '+directory
                                    pylcogt.utils.lcogtsteps.ingest([img], 'lcogtredu', 'no')
                                    os.system('mv '+img+' '+directory)


        elif _stage == 'applyflat':
            print 'apply flat to science frame'
            ww = np.asarray([i for i in range(len(ll0['filename'])) if (ll0['obstype'][i] in ['EXPOSE'])])
            listfile = [k + v for k, v in zip(ll0['filepath'][ww], ll0['filename'][ww])]
            listbin=ll0['ccdsum'][ww]
            listinst=ll0['instrument'][ww]
            listday=ll0['dayobs'][ww]
            listmjd=ll0['mjd'][ww]
            listfilt=ll0['filter'][ww]
            for filt in set(listfilt):
                for k in set(listinst):
                    for i in set(listbin):
                        for j in set(listday):
                            print j,k,i,filt
                            listimg=np.array(listfile)[(listbin == i) & (listday == j) & (listfilt == filt)]
                            listmjd0=np.array(listmjd)[(listbin == i) & (listday == j) & (listfilt == filt)]
                            if len(listimg)>0:
                                command=['select filepath,filename, mjd-'+str(listmjd0[0])+' as diff from lcogtredu where ccdsum="'+\
                                         str(i)+'" and instrument = "'+\
                                         str(k)+'" and filter = "'+str(filt)+'" and obstype="SKYFLAT" order by diff']
                                flatgood=pylcogt.utils.pymysql.query(command, conn)
                                if len(flatgood) >= 1:
                                    masterflatname = flatgood[0]['filepath']+flatgood[0]['filename']
                                    print masterflatname
                                    print listimg
                                    print 'apply flat to science frame'
                                    pylcogt.utils.lcogtsteps.run_flatten(listimg, listimg, masterflatname, True)
<<<<<<< HEAD
=======
                                    for img in listimg:
                                        pylcogt.utils.pymysql.updateheader(img,0, {'FLATCOR':[string.split(masterflatname,'/')[-1],' flat frame']})
>>>>>>> 91774b14

        elif _stage == 'cosmic':
            print 'select science images and correct for cosmic'
        elif _stage == 'wcs':
            print 'select science image and do astrometry'
<|MERGE_RESOLUTION|>--- conflicted
+++ resolved
@@ -154,10 +154,7 @@
                                 pylcogt.utils.lcogtsteps.run_subtractbias(listimg, outfilenames, masterbiasname, True)
                                 for img in outfilenames:
                                     print img
-<<<<<<< HEAD
-=======
                                     pylcogt.utils.pymysql.updateheader(img,0, {'BIASCOR':[string.split(masterbiasname,'/')[-1],' bias frame']})
->>>>>>> 91774b14
                                     siteid=pyfits.getheader(img)['SITEID']
                                     directory=pylcogt.utils.pymysql.workingdirectory+siteid+'/'+k+'/'+re.sub('-','',str(j))+'/'
                                     print 'mv '+img+' '+directory
@@ -192,11 +189,8 @@
                                     print listimg
                                     print 'apply flat to science frame'
                                     pylcogt.utils.lcogtsteps.run_flatten(listimg, listimg, masterflatname, True)
-<<<<<<< HEAD
-=======
                                     for img in listimg:
                                         pylcogt.utils.pymysql.updateheader(img,0, {'FLATCOR':[string.split(masterflatname,'/')[-1],' flat frame']})
->>>>>>> 91774b14
 
         elif _stage == 'cosmic':
             print 'select science images and correct for cosmic'
