--- conflicted
+++ resolved
@@ -1,8 +1,4 @@
-<<<<<<< HEAD
-Copyright (c) 2014, LCOGT
-=======
-Copyright (c) year, Astropy Developers
->>>>>>> 5184042b
+Copyright (c) 2018, Las Cumbres Observatory
 All rights reserved.
 
 Redistribution and use in source and binary forms, with or without modification,
