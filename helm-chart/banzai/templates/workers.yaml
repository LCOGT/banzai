--- conflicted
+++ resolved
@@ -49,20 +49,15 @@
             limits:
               cpu: "3"
               memory: "4Gi"
-<<<<<<< HEAD
               ephemeral-storage: "32Gi"
-=======
           volumeMounts:
             - name: tmp
               mountPath: /tmp
               readOnly: false
-
       volumes:
         - name: tmp
           emptyDir:
             sizeLimit: 4Gi
-
->>>>>>> 9ea23334
     {{- with .Values.nodeSelector }}
       nodeSelector:
         {{- toYaml . | nindent 8 }}
