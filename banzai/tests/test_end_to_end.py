--- conflicted
+++ resolved
@@ -69,15 +69,10 @@
                   '--enclosure {enclosure} --telescope {telescope} ' \
                   '--min-date {min_date} --max-date {max_date} ' \
                   '--db-address={db_address} --ignore-schedulability --fpack'
-<<<<<<< HEAD
-        command = command.format(raw_path=raw_path, frame_type=frame_type, site=site, camera=camera, min_date=min_date,
-                                 max_date=max_date, db_address=os.environ['DB_ADDRESS'])
-        logger.info('Running the following stacking command: {command}'.format(command=command))
-=======
         command = command.format(raw_path=raw_path, frame_type=frame_type, site=site, camera=camera,
                                  enclosure=ENCLOSURE_DICT[camera], telescope=TELESCOPE_DICT[camera],
                                  min_date=min_date, max_date=max_date, db_address=os.environ['DB_ADDRESS'])
->>>>>>> dfeb670c
+        logger.info('Running the following stacking command: {command}'.format(command=command))
         os.system(command)
     redis_broker.join(settings.REDIS_QUEUE_NAMES['SCHEDULE_STACK'])
 
