import json
from datetime import datetime

import numpy as np
from astropy.io.fits import Header
from astropy.utils.data import get_pkg_data_filename

from banzai.stages import Stage
from banzai.images import Image
import logging
logger = logging.getLogger(__name__)


class FakeImage(Image):
    def __init__(self, runtime_context=None, nx=101, ny=103, image_multiplier=1.0, site='elp', camera='kb76',
                 ccdsum='2 2', epoch='20160101', n_amps=1, filter='U', data=None, header=None, **kwargs):
        self.nx = nx
        self.ny = ny
        self.instrument_id = -1
        self.site = site
        self.camera = camera
        self.ccdsum = ccdsum
        self.epoch = epoch
        if data is None:
            self.data = image_multiplier * np.ones((ny, nx), dtype=np.float32)
        else:
            self.data = data
        logger.info(self.data)
        if n_amps > 1:
            self.data = np.stack(n_amps*[self.data])
        self.filename = 'test.fits'
        self.filter = filter
        self.dateobs = datetime(2016, 1, 1)
        if header is None:
            header = Header({'TELESCOP': '1m0-10'})
        self.header = header
        self.caltype = ''
        self.bpm = np.zeros((ny, nx), dtype=np.uint8)
        self.request_number = '0000331403'
        self.readnoise = 11.0
        self.block_id = '254478983'
        self.molecule_id = '544562351'
        self.exptime = 30.0
        self.obstype = 'TEST'
        self.is_bad = False

    def get_calibration_filename(self):
        return '/tmp/{0}_{1}_{2}_bin{3}.fits'.format(self.caltype, self.instrument,
                                                     self.epoch,
                                                     self.ccdsum.replace(' ', 'x'))

    def subtract(self, x):
        self.data -= x

    def add_history(self, msg):
        pass


class FakeContext(object):
<<<<<<< HEAD
    def __init__(self, preview_mode=False, settings=banzai.settings.ImagingSettings(), frame_class=FakeImage,
                 calibrations_not_required=False):
        for key, value in dict(inspect.getmembers(settings)).items():
            if not key.startswith('_'):
                setattr(self, key, value)
=======
    def __init__(self, preview_mode=False, frame_class=FakeImage):
>>>>>>> 6d88eb6f
        self.FRAME_CLASS = frame_class
        self.preview_mode = preview_mode
        self.processed_path = '/tmp'
        self.calibrations_not_required = calibrations_not_required

    def image_can_be_processed(self, header):
        return True


class FakeStage(Stage):
    def do_stage(self, images):
        return images


def handles_inhomogeneous_set(stagetype, context, keyword, value, calibration_maker=False):
    stage = stagetype(context)
    kwargs = {keyword: value}
    if calibration_maker:
        images = [FakeImage(**kwargs)]
        images += [FakeImage() for x in range(6)]
        images = stage.do_stage(images)
        assert len(images) == 0
    else:
        image = FakeImage(**kwargs)
        image = stage.do_stage(image)
        assert image is None


def gaussian2d(image_shape, x0, y0, brightness, fwhm):
    x = np.arange(image_shape[1])
    y = np.arange(image_shape[0])
    x2d, y2d = np.meshgrid(x, y)

    sig = fwhm / 2.35482

    normfactor = brightness / 2.0 / np.pi * sig ** -2.0
    exponent = -0.5 * sig ** -2.0
    exponent *= (x2d - x0) ** 2.0 + (y2d - y0) ** 2.0

    return normfactor * np.exp(exponent)


class FakeResponse(object):
    def __init__(self):
        with open(get_pkg_data_filename('data/configdb_example.json')) as f:
            self.data = json.load(f)

    def json(self):
        return self.data


class FakeInstrument(object):
    def __init__(self, schedulable=True):
        self.schedulable = schedulable<|MERGE_RESOLUTION|>--- conflicted
+++ resolved
@@ -57,15 +57,7 @@
 
 
 class FakeContext(object):
-<<<<<<< HEAD
-    def __init__(self, preview_mode=False, settings=banzai.settings.ImagingSettings(), frame_class=FakeImage,
-                 calibrations_not_required=False):
-        for key, value in dict(inspect.getmembers(settings)).items():
-            if not key.startswith('_'):
-                setattr(self, key, value)
-=======
-    def __init__(self, preview_mode=False, frame_class=FakeImage):
->>>>>>> 6d88eb6f
+    def __init__(self, preview_mode=False, frame_class=FakeImage, calibrations_not_required=False):
         self.FRAME_CLASS = frame_class
         self.preview_mode = preview_mode
         self.processed_path = '/tmp'
