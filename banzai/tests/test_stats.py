from __future__ import absolute_import, division, print_function, unicode_literals
from banzai.utils import stats
import numpy as np
from numpy import ma
np.random.seed(10031312)


def test_median_axis_none_mask_none():
    for i in range(25):
        size = np.random.randint(1, 10000)
        mean = np.random.uniform(-1000, 1000)
        sigma = np.random.uniform(0, 1000)
        a = np.random.normal(mean, sigma, size)
        expected = np.median(a.astype(np.float32))
        actual = stats.median(a)
        assert np.float32(expected) == actual


def test_median_2d_axis_none_mask_none():
    for i in range(5):
        size1 = np.random.randint(1, 300)
        size2 = np.random.randint(1, 300)
        mean = np.random.uniform(-1000, 1000)
        sigma = np.random.uniform(0, 1000)
        a = np.random.normal(mean, sigma, size=(size1, size2))
        expected = np.median(a.astype(np.float32))
        actual = stats.median(a)
        assert np.float32(expected) == actual


def test_median_3d_axis_none_mask_none():
    for i in range(5):
        size1 = np.random.randint(1, 50)
        size2 = np.random.randint(1, 50)
        size3 = np.random.randint(1, 50)
        mean = np.random.uniform(-1000, 1000)
        sigma = np.random.uniform(0, 1000)
        a = np.random.normal(mean, sigma, size=(size1, size2, size3))
        expected = np.median(a.astype(np.float32))
        actual = stats.median(a)
        assert np.float32(expected) == actual


def test_median_2d_axis_0_mask_none():
    for i in range(5):
        size1 = np.random.randint(1, 300)
        size2 = np.random.randint(1, 300)
        mean = np.random.uniform(-1000, 1000)
        sigma = np.random.uniform(0, 1000)
        a = np.random.normal(mean, sigma, size=(size1, size2))
        expected = np.median(a.astype(np.float32), axis=0)
        actual = stats.median(a, axis=0)
        np.testing.assert_allclose(actual, expected.astype(np.float32), atol=1e-6)


def test_median_2d_axis_1_mask_none():
    for i in range(5):
        size1 = np.random.randint(1, 300)
        size2 = np.random.randint(5, 300)
        mean = np.random.uniform(-1000, 1000)
        sigma = np.random.uniform(0, 1000)
        a = np.random.normal(mean, sigma, size=(size1, size2))
        expected = np.median(a.astype(np.float32), axis=1)
        actual = stats.median(a, axis=1)
        np.testing.assert_allclose(actual, expected.astype(np.float32), atol=1e-6)


def test_median_3d_axis_0_mask_none():
    for i in range(5):
        size1 = np.random.randint(5, 50)
        size2 = np.random.randint(1, 50)
        size3 = np.random.randint(1, 50)
        mean = np.random.uniform(-1000, 1000)
        sigma = np.random.uniform(0, 1000)
        a = np.random.normal(mean, sigma, size=(size1, size2, size3))
        expected = np.median(a.astype(np.float32), axis=0)
        actual = stats.median(a, axis=0)
        np.testing.assert_allclose(actual, expected.astype(np.float32), atol=1e-6)


def test_median_3d_axis_1_mask_none():
    for i in range(5):
        size1 = np.random.randint(1, 50)
        size2 = np.random.randint(5, 50)
        size3 = np.random.randint(1, 50)
        mean = np.random.uniform(-1000, 1000)
        sigma = np.random.uniform(0, 1000)
        a = np.random.normal(mean, sigma, size=(size1, size2, size3))
        expected = np.median(a.astype(np.float32), axis=1)
        actual = stats.median(a, axis=1)
        np.testing.assert_allclose(actual, expected.astype(np.float32), atol=1e-6)


def test_median_3d_axis_2_mask_none():
    for i in range(5):
        size1 = np.random.randint(1, 50)
        size2 = np.random.randint(1, 50)
        size3 = np.random.randint(5, 50)
        mean = np.random.uniform(-1000, 1000)
        sigma = np.random.uniform(0, 1000)
        a = np.random.normal(mean, sigma, size=(size1, size2, size3))
        expected = np.median(a.astype(np.float32), axis=2)
        actual = stats.median(a, axis=2)
        np.testing.assert_allclose(actual, expected.astype(np.float32), atol=1e-6)


def test_median_axis_none_mask():
    for i in range(25):
        size = np.random.randint(1, 10000)
        mean = np.random.uniform(-1000, 1000)
        sigma = np.random.uniform(0, 1000)
        a = np.random.normal(mean, sigma, size)
        value_to_mask = np.random.uniform(0, 1.0)
        mask = np.random.uniform(0, 1, size) < value_to_mask
        expected = ma.median(ma.array(a, mask=mask, dtype=np.float32))
        actual = stats.median(a, mask=mask)
        assert np.float32(expected) == actual


def test_median_2d_axis_none_mask():
    for i in range(5):
        size1 = np.random.randint(1, 300)
        size2 = np.random.randint(1, 300)
        mean = np.random.uniform(-1000, 1000)
        sigma = np.random.uniform(0, 1000)
        value_to_mask = np.random.uniform(0, 1)
        mask = np.random.uniform(0, 1, size=(size1, size2)) < value_to_mask
        a = np.random.normal(mean, sigma, size=(size1, size2))
        expected = ma.median(ma.array(a, mask=mask, dtype=np.float32))
        actual = stats.median(a, mask=mask)
        assert np.float32(expected) == actual


def test_median_3d_axis_none_mask():
    for i in range(5):
        size1 = np.random.randint(1, 50)
        size2 = np.random.randint(1, 50)
        size3 = np.random.randint(1, 50)
        mean = np.random.uniform(-1000, 1000)
        sigma = np.random.uniform(0, 1000)
        value_to_mask = np.random.uniform(0, 1)
        mask = np.random.uniform(0., 1.0, size=(size1, size2, size3)) < value_to_mask
        a = np.random.normal(mean, sigma, size=(size1, size2, size3))
        expected = ma.median(ma.array(a, mask=mask, dtype=np.float32))
        actual = stats.median(a, mask=mask)
        assert np.float32(expected) == actual


def test_median_2d_axis_0_mask():
    for i in range(5):
        size1 = np.random.randint(5, 300)
        size2 = np.random.randint(1, 300)
        mean = np.random.uniform(-1000, 1000)
        sigma = np.random.uniform(0, 1000)
        value_to_mask = np.random.uniform(0, 1)
        mask = np.random.uniform(0., 1.0, size=(size1, size2)) < value_to_mask
        a = np.random.normal(mean, sigma, size=(size1, size2))
        expected = ma.median(ma.array(a, mask=mask, dtype=np.float32), axis=0)
        actual = stats.median(a, mask=mask, axis=0)
        np.testing.assert_allclose(actual, expected.astype(np.float32), atol=1e-6)


def test_median_2d_axis_1_mask():
    for i in range(5):
        size1 = np.random.randint(1, 300)
        size2 = np.random.randint(5, 300)
        mean = np.random.uniform(-1000, 1000)
        sigma = np.random.uniform(0, 1000)
        value_to_mask = np.random.uniform(0, 1)
        mask = np.random.uniform(0., 1.0, size=(size1, size2)) < value_to_mask
        a = np.random.normal(mean, sigma, size=(size1, size2))
        expected = ma.median(ma.array(a, mask=mask, dtype=np.float32), axis=1)
        actual = stats.median(a, mask=mask, axis=1)
        np.testing.assert_allclose(actual, expected.astype(np.float32), atol=1e-6)


def test_median_3d_axis_0_mask():
    for i in range(5):
        size1 = np.random.randint(5, 50)
        size2 = np.random.randint(1, 50)
        size3 = np.random.randint(1, 50)
        mean = np.random.uniform(-1000, 1000)
        sigma = np.random.uniform(0, 1000)
        value_to_mask = np.random.uniform(0, 1)
        mask = np.random.uniform(0, 1, size=(size1, size2, size3)) < value_to_mask
        a = np.random.normal(mean, sigma, size=(size1, size2, size3))
        expected = ma.median(ma.array(a, mask=mask, dtype=np.float32), axis=0)
        actual = stats.median(a, mask=mask, axis=0)
        np.testing.assert_allclose(actual, expected.astype(np.float32), atol=1e-6)


def test_median_3d_axis_1_mask():
    for i in range(5):
        size1 = np.random.randint(1, 50)
        size2 = np.random.randint(5, 50)
        size3 = np.random.randint(1, 50)
        mean = np.random.uniform(-1000, 1000)
        sigma = np.random.uniform(0, 1000)
        value_to_mask = np.random.uniform(0, 1)
        mask = np.random.uniform(0, 1, size=(size1, size2, size3)) < value_to_mask
        a = np.random.normal(mean, sigma, size=(size1, size2, size3))
        expected = ma.median(ma.array(a, mask=mask, dtype=np.float32), axis=1)
        actual = stats.median(a, mask=mask, axis=1)
        np.testing.assert_allclose(actual, expected.astype(np.float32), atol=1e-6)


def test_median_3d_axis_2_mask():
    for i in range(5):
        size1 = np.random.randint(1, 50)
        size2 = np.random.randint(1, 50)
        size3 = np.random.randint(5, 50)
        mean = np.random.uniform(-1000, 1000)
        sigma = np.random.uniform(0, 1000)
        value_to_mask = np.random.uniform(0, 1)
        mask = np.random.uniform(0, 1, size=(size1, size2, size3)) < value_to_mask
        a = np.random.normal(mean, sigma, size=(size1, size2, size3))
        expected = ma.median(ma.array(a, mask=mask, dtype=np.float32), axis=2)
        actual = stats.median(a, mask=mask, axis=2)
        np.testing.assert_allclose(actual, expected.astype(np.float32), atol=1e-6)


def test_absolute_deviation_axis_none_mask_none():
    for i in range(250):
        size = np.random.randint(1, 10000)
        mean = np.random.uniform(-1000, 1000)
        sigma = np.random.uniform(0, 1000)
        a = np.random.normal(mean, sigma, size)
        expected = np.abs(a.astype(np.float32) - np.median(a.astype(np.float32)))
        actual = stats.absolute_deviation(a)
        np.testing.assert_allclose(actual, np.float32(expected), atol=1e-4)


def test_absolute_deviation_2d_axis_none_mask_none():
    for i in range(5):
        size1 = np.random.randint(1, 300)
        size2 = np.random.randint(1, 300)
        mean = np.random.uniform(-1000, 1000)
        sigma = np.random.uniform(0, 1000)
        a = np.random.normal(mean, sigma, size=(size1, size2))
        expected = np.abs(a.astype(np.float32) - np.median(a.astype(np.float32)))
        actual = stats.absolute_deviation(a)
        np.testing.assert_allclose(actual, np.float32(expected), atol=1e-4)


def test_absolute_deviation_3d_axis_none_mask_none():
    for i in range(5):
        size1 = np.random.randint(1, 50)
        size2 = np.random.randint(1, 50)
        size3 = np.random.randint(1, 50)
        mean = np.random.uniform(-1000, 1000)
        sigma = np.random.uniform(0, 1000)
        a = np.random.normal(mean, sigma, size=(size1, size2, size3))
        expected = np.abs(a.astype(np.float32) - np.median(a.astype(np.float32)))
        actual = stats.absolute_deviation(a)
        np.testing.assert_allclose(actual, np.float32(expected), atol=1e-4)


def test_absolute_deviation_2d_axis_0_mask_none():
    for i in range(5):
        size1 = np.random.randint(5, 300)
        size2 = np.random.randint(1, 300)
        mean = np.random.uniform(-1000, 1000)
        sigma = np.random.uniform(0, 1000)
        a = np.random.normal(mean, sigma, size=(size1, size2))
        expected = np.abs(a.astype(np.float32) - np.median(a.astype(np.float32), axis=0))
        actual = stats.absolute_deviation(a, axis=0)
        np.testing.assert_allclose(actual, expected.astype(np.float32), atol=1e-4)


def test_absolute_deviation_2d_axis_1_mask_none():
    for i in range(5):
        size1 = np.random.randint(1, 300)
        size2 = np.random.randint(5, 300)
        mean = np.random.uniform(-1000, 1000)
        sigma = np.random.uniform(0, 1000)
        a = np.random.normal(mean, sigma, size=(size1, size2))
        expected = np.abs(a.astype(np.float32).T - np.median(a.astype(np.float32), axis=1)).T
        actual = stats.absolute_deviation(a, axis=1)
        np.testing.assert_allclose(actual, expected.astype(np.float32), atol=1e-4)


def test_absolute_deviation_3d_axis_0_mask_none():
    for i in range(5):
        size1 = np.random.randint(5, 50)
        size2 = np.random.randint(1, 50)
        size3 = np.random.randint(1, 50)
        mean = np.random.uniform(-1000, 1000)
        sigma = np.random.uniform(0, 1000)
        a = np.random.normal(mean, sigma, size=(size1, size2, size3))
        expected = np.abs(a.astype(np.float32) - np.median(a.astype(np.float32), axis=0))
        actual = stats.absolute_deviation(a, axis=0)
        np.testing.assert_allclose(actual, expected.astype(np.float32), atol=1e-4)


def test_absolute_deviation_3d_axis_1_mask_none():
    for i in range(5):
        size1 = np.random.randint(1, 50)
        size2 = np.random.randint(5, 50)
        size3 = np.random.randint(1, 50)
        mean = np.random.uniform(-1000, 1000)
        sigma = np.random.uniform(0, 1000)
        a = np.random.normal(mean, sigma, size=(size1, size2, size3))
        expected = np.abs(a.astype(np.float32) - np.median(a.astype(np.float32), axis=1).reshape(size1, 1, size3))
        actual = stats.absolute_deviation(a, axis=1)
        np.testing.assert_allclose(actual, expected.astype(np.float32), atol=1e-4)


def test_absolute_deviation_3d_axis_2_mask_none():
    for i in range(5):
        size1 = np.random.randint(1, 50)
        size2 = np.random.randint(5, 50)
        size3 = np.random.randint(1, 50)
        mean = np.random.uniform(-1000, 1000)
        sigma = np.random.uniform(0, 1000)
        a = np.random.normal(mean, sigma, size=(size1, size2, size3))
        expected = np.abs(a.astype(np.float32) - np.median(a.astype(np.float32), axis=2).reshape(size1, size2, 1))
        actual = stats.absolute_deviation(a, axis=2)
        np.testing.assert_allclose(actual, expected.astype(np.float32), atol=5e-4)


def test_absolute_deviation_axis_none_mask():
    for i in range(25):
        size = np.random.randint(1, 10000)
        mean = np.random.uniform(-1000, 1000)
        sigma = np.random.uniform(0, 1000)
        a = np.random.normal(mean, sigma, size)
        value_to_mask = np.random.uniform(0, 0.8)
        mask = np.random.uniform(0, 1.0, size) < value_to_mask
        a_masked = ma.array(a, mask=mask, dtype=np.float32)
        expected = np.abs(a_masked - ma.median(a_masked))
        actual = stats.absolute_deviation(a, mask=mask)
        np.testing.assert_allclose(actual[~mask], np.float32(expected)[~mask], atol=1e-4)


def test_absolute_deviation_2d_axis_none_mask():
    for i in range(5):
        size1 = np.random.randint(1, 300)
        size2 = np.random.randint(1, 300)
        mean = np.random.uniform(-1000, 1000)
        sigma = np.random.uniform(0, 1000)
        a = np.random.normal(mean, sigma, size=(size1, size2))
        value_to_mask = np.random.uniform(0, 0.8)
        mask = np.random.uniform(0, 1.0, size=(size1, size2)) < value_to_mask
        a_masked = ma.array(a, mask=mask, dtype=np.float32)
        expected = np.abs(a - ma.median(a_masked))
        actual = stats.absolute_deviation(a, mask=mask)
        np.testing.assert_allclose(actual, np.float32(expected), atol=1e-4)


def test_absolute_deviation_3d_axis_none_mask():
    for i in range(5):
        size1 = np.random.randint(1, 50)
        size2 = np.random.randint(1, 50)
        size3 = np.random.randint(1, 50)
        mean = np.random.uniform(-1000, 1000)
        sigma = np.random.uniform(0, 1000)
        a = np.random.normal(mean, sigma, size=(size1, size2, size3))
        value_to_mask = np.random.uniform(0, 0.8)
        mask = np.random.uniform(0, 1.0, size=(size1, size2, size3)) < value_to_mask
        a_masked = ma.array(a, mask=mask, dtype=np.float32)
        expected = np.abs(a - ma.median(a_masked))
        actual = stats.absolute_deviation(a, mask=mask)
        np.testing.assert_allclose(actual, np.float32(expected), atol=1e-8)


def test_absolute_deviation_2d_axis_0_mask():
    for i in range(5):
        size1 = np.random.randint(5, 300)
        size2 = np.random.randint(1, 300)
        mean = np.random.uniform(-1000, 1000)
        sigma = np.random.uniform(0, 1000)
        a = np.random.normal(mean, sigma, size=(size1, size2))
        value_to_mask = np.random.uniform(0, 0.8)
        mask = np.random.uniform(0, 1.0, size=(size1, size2)) < value_to_mask
        a_masked = ma.array(a, mask=mask, dtype=np.float32)
        expected = np.abs(a - ma.median(a_masked, axis=0))
        actual = stats.absolute_deviation(a, mask=mask, axis=0)
        np.testing.assert_allclose(actual, np.float32(expected), atol=1e-4)


def test_absolute_deviation_2d_axis_1_mask():
    for i in range(5):
        size1 = np.random.randint(1, 300)
        size2 = np.random.randint(5, 300)
        mean = np.random.uniform(-1000, 1000)
        sigma = np.random.uniform(0, 1000)
        a = np.random.normal(mean, sigma, size=(size1, size2))
        value_to_mask = np.random.uniform(0, 0.8)
        mask = np.random.uniform(0, 1.0, size=(size1, size2)) < value_to_mask
        a_masked = ma.array(a, mask=mask, dtype=np.float32)
        expected = np.abs(a.T - ma.median(a_masked, axis=1)).T
        actual = stats.absolute_deviation(a, mask=mask, axis=1)
        np.testing.assert_allclose(actual, np.float32(expected), atol=1e-4)


def test_absolute_deviation_3d_axis_0_mask():
    for i in range(5):
        size1 = np.random.randint(5, 50)
        size2 = np.random.randint(1, 50)
        size3 = np.random.randint(1, 50)
        mean = np.random.uniform(-1000, 1000)
        sigma = np.random.uniform(0, 1000)
        a = np.random.normal(mean, sigma, size=(size1, size2, size3))
        value_to_mask = np.random.uniform(0, 0.8)
        mask = np.random.uniform(0, 1.0, size=(size1, size2, size3)) < value_to_mask
        a_masked = ma.array(a, mask=mask, dtype=np.float32)
        expected = np.abs(a - ma.median(a_masked, axis=0))
        actual = stats.absolute_deviation(a, mask=mask, axis=0)
        np.testing.assert_allclose(actual, expected.astype(np.float32), atol=1e-9)


def test_absolute_deviation_3d_axis_1_mask():
    for i in range(5):
        size1 = np.random.randint(1, 50)
        size2 = np.random.randint(5, 50)
        size3 = np.random.randint(1, 50)
        mean = np.random.uniform(-1000, 1000)
        sigma = np.random.uniform(0, 1000)
        a = np.random.normal(mean, sigma, size=(size1, size2, size3))
        value_to_mask = np.random.uniform(0, 0.8)
        mask = np.random.uniform(0, 1.0, size=(size1, size2, size3)) < value_to_mask
        a_masked = ma.array(a, mask=mask, dtype=np.float32)
        expected = np.abs(a - np.expand_dims(ma.median(a_masked, axis=1), axis=1))
        actual = stats.absolute_deviation(a, mask=mask, axis=1)
        np.testing.assert_allclose(actual, expected.astype(np.float32), atol=1e-9)


def test_absolute_deviation_3d_axis_2_mask():
    for i in range(5):
        size1 = np.random.randint(1, 50)
        size2 = np.random.randint(1, 50)
        size3 = np.random.randint(5, 50)
        mean = np.random.uniform(-1000, 1000)
        sigma = np.random.uniform(0, 1000)
        a = np.random.normal(mean, sigma, size=(size1, size2, size3))
        value_to_mask = np.random.uniform(0, 0.8)
        mask = np.random.uniform(0, 1.0, size=(size1, size2, size3)) < value_to_mask
        a_masked = ma.array(a, mask=mask, dtype=np.float32)
        expected = np.abs(a - np.expand_dims(ma.median(a_masked, axis=2), axis=2))
        actual = stats.absolute_deviation(a, mask=mask, axis=2)
        np.testing.assert_allclose(actual, expected.astype(np.float32), atol=1e-9)


def test_mad_axis_none_mask_none():
    for i in range(25):
        size = np.random.randint(1, 10000)
        mean = np.random.uniform(-1000, 1000)
        sigma = np.random.uniform(0, 1000)
        a = np.random.normal(mean, sigma, size)
        expected = np.median(np.abs(a.astype(np.float32) - np.median(a.astype(np.float32))))
        actual = stats.median_absolute_deviation(a)
        np.testing.assert_allclose(actual, np.float32(expected), atol=1e-4)


def test_mad_2d_axis_none_mask_none():
    for i in range(5):
        size1 = np.random.randint(1, 300)
        size2 = np.random.randint(1, 300)
        mean = np.random.uniform(-1000, 1000)
        sigma = np.random.uniform(0, 1000)
        a = np.random.normal(mean, sigma, size=(size1, size2))
        expected = np.median(np.abs(a.astype(np.float32) - np.median(a.astype(np.float32))))
        actual = stats.median_absolute_deviation(a)
        np.testing.assert_allclose(actual, np.float32(expected), atol=1e-4)


def test_mad_3d_axis_none_mask_none():
    for i in range(5):
        size1 = np.random.randint(1, 50)
        size2 = np.random.randint(1, 50)
        size3 = np.random.randint(1, 50)
        mean = np.random.uniform(-1000, 1000)
        sigma = np.random.uniform(0, 1000)
        a = np.random.normal(mean, sigma, size=(size1, size2, size3))
        expected = np.median(np.abs(a.astype(np.float32) - np.median(a.astype(np.float32))))
        actual = stats.median_absolute_deviation(a)
        np.testing.assert_allclose(actual, np.float32(expected), atol=1e-4)


def test_mad_2d_axis_0_mask_none():
    for i in range(5):
        size1 = np.random.randint(5, 300)
        size2 = np.random.randint(1, 300)
        mean = np.random.uniform(-1000, 1000)
        sigma = np.random.uniform(0, 1000)
        a = np.random.normal(mean, sigma, size=(size1, size2))
        expected = np.median(np.abs(a.astype(np.float32) - np.median(a.astype(np.float32), axis=0)), axis=0)
        actual = stats.median_absolute_deviation(a, axis=0)
        np.testing.assert_allclose(actual, expected.astype(np.float32), atol=1e-4)


def test_mad_2d_axis_1_mask_none():
    for i in range(5):
        size1 = np.random.randint(1, 300)
        size2 = np.random.randint(5, 300)
        mean = np.random.uniform(-1000, 1000)
        sigma = np.random.uniform(0, 1000)
        a = np.random.normal(mean, sigma, size=(size1, size2))
        expected = np.median(np.abs(a.astype(np.float32).T - np.median(a.astype(np.float32), axis=1)).T, axis=1)
        actual = stats.median_absolute_deviation(a, axis=1)
        np.testing.assert_allclose(actual, expected.astype(np.float32), atol=1e-4)


def test_mad_3d_axis_0_mask_none():
    for i in range(5):
        size1 = np.random.randint(5, 50)
        size2 = np.random.randint(1, 50)
        size3 = np.random.randint(1, 50)
        mean = np.random.uniform(-1000, 1000)
        sigma = np.random.uniform(0, 1000)
        a = np.random.normal(mean, sigma, size=(size1, size2, size3))
        expected = np.median(np.abs(a.astype(np.float32) - np.median(a.astype(np.float32), axis=0)), axis=0)
        actual = stats.median_absolute_deviation(a, axis=0)
        np.testing.assert_allclose(actual, expected.astype(np.float32), atol=1e-4)


def test_mad_3d_axis_1_mask_none():
    for i in range(5):
        size1 = np.random.randint(1, 50)
        size2 = np.random.randint(5, 50)
        size3 = np.random.randint(1, 50)
        mean = np.random.uniform(-1000, 1000)
        sigma = np.random.uniform(0, 1000)
        a = np.random.normal(mean, sigma, size=(size1, size2, size3))
        expected = np.median(np.abs(a.astype(np.float32) - np.median(a.astype(np.float32), axis=1).reshape(size1, 1, size3)), axis=1)
        actual = stats.median_absolute_deviation(a, axis=1)
        np.testing.assert_allclose(actual, expected.astype(np.float32), atol=1e-4)


def test_mad_3d_axis_2_mask_none():
    for i in range(5):
<<<<<<< HEAD
        size1 = np.random.randint(1, 50)
        size2 = np.random.randint(1, 50)
        size3 = np.random.randint(5, 50)
=======
        size1 = np.random.randint(10, 50)
        size2 = np.random.randint(10, 50)
        size3 = np.random.randint(10, 50)
>>>>>>> 84fdede2
        mean = np.random.uniform(-1000, 1000)
        sigma = np.random.uniform(0, 1000)
        a = np.random.normal(mean, sigma, size=(size1, size2, size3))
        b = a.copy()
        
        expected = np.median(np.abs(a.astype(np.float32) - np.median(a.astype(np.float32), axis=2).reshape(size1, size2, 1)), axis=2)
        actual = stats.median_absolute_deviation(b, axis=2)
       
        np.testing.assert_allclose(actual, expected, rtol=1e-5)


def test_mad_axis_none_mask():
    for i in range(25):
        size = np.random.randint(1, 10000)
        mean = np.random.uniform(-1000, 1000)
        sigma = np.random.uniform(0, 1000)
        a = np.random.normal(mean, sigma, size)
        value_to_mask = np.random.uniform(0, 0.8)
        mask = np.random.uniform(0, 1.0, size) < value_to_mask
        a_masked = ma.array(a, mask=mask, dtype=np.float32)
        expected = ma.median(ma.array(np.abs(a_masked - ma.median(a_masked)), dtype=np.float32, mask=mask))
        actual = stats.median_absolute_deviation(a, mask=mask)
        np.testing.assert_allclose(actual, np.float32(expected), atol=1e-4)


def test_mad_2d_axis_none_mask():
    for i in range(5):
        size1 = np.random.randint(1, 300)
        size2 = np.random.randint(1, 300)
        mean = np.random.uniform(-1000, 1000)
        sigma = np.random.uniform(0, 1000)
        a = np.random.normal(mean, sigma, size=(size1, size2))
        value_to_mask = np.random.uniform(0, 0.8)
        mask = np.random.uniform(0, 1.0, size=(size1, size2)) < value_to_mask
        a_masked = ma.array(a, mask=mask, dtype=np.float32)
        expected = ma.median(ma.array(np.abs(a - ma.median(a_masked)), dtype=np.float32, mask=mask))
        actual = stats.median_absolute_deviation(a, mask=mask)
        np.testing.assert_allclose(actual, expected, atol=1e-4)


def test_mad_3d_axis_none_mask():
    for i in range(5):
        size1 = np.random.randint(1, 50)
        size2 = np.random.randint(1, 50)
        size3 = np.random.randint(1, 50)
        mean = np.random.uniform(-1000, 1000)
        sigma = np.random.uniform(0, 1000)
        a = np.random.normal(mean, sigma, size=(size1, size2, size3))
        value_to_mask = np.random.uniform(0, 0.8)
        mask = np.random.uniform(0, 1.0, size=(size1, size2, size3)) < value_to_mask
        a_masked = ma.array(a, mask=mask, dtype=np.float32)
        expected = ma.median(ma.array(np.abs(a - ma.median(a_masked)), dtype=np.float32, mask=mask))
        actual = stats.median_absolute_deviation(a, mask=mask)
        np.testing.assert_allclose(actual, np.float32(expected), atol=1e-8)


def test_mad_2d_axis_0_mask():
    for i in range(5):
        size1 = np.random.randint(5, 300)
        size2 = np.random.randint(1, 300)
        mean = np.random.uniform(-1000, 1000)
        sigma = np.random.uniform(0, 1000)
        a = np.random.normal(mean, sigma, size=(size1, size2))
        value_to_mask = np.random.uniform(0, 0.8)
        mask = np.random.uniform(0, 1.0, size=(size1, size2)) < value_to_mask
        a_masked = ma.array(a, mask=mask, dtype=np.float32)
        expected = ma.median(ma.array(np.abs(a - ma.median(a_masked, axis=0)), dtype=np.float32, mask=mask), axis=0)
        actual = stats.median_absolute_deviation(a, mask=mask, axis=0)
        np.testing.assert_allclose(actual, np.float32(expected), atol=1e-4)


def test_mad_2d_axis_1_mask():
    for i in range(5):
        size1 = np.random.randint(1, 300)
        size2 = np.random.randint(5, 300)
        mean = np.random.uniform(-1000, 1000)
        sigma = np.random.uniform(0, 1000)
        a = np.random.normal(mean, sigma, size=(size1, size2))
        value_to_mask = np.random.uniform(0, 0.8)
        mask = np.random.uniform(0, 1.0, size=(size1, size2)) < value_to_mask
        a_masked = ma.array(a, mask=mask, dtype=np.float32)
        expected = ma.median(ma.array(np.abs(a.T - ma.median(a_masked, axis=1)).T, dtype=np.float32, mask=mask), axis=1)
        actual = stats.median_absolute_deviation(a, mask=mask, axis=1)
        np.testing.assert_allclose(actual, np.float32(expected), atol=1e-4)


def test_mad_3d_axis_0_mask():
    for i in range(5):
        size1 = np.random.randint(5, 50)
        size2 = np.random.randint(1, 50)
        size3 = np.random.randint(1, 50)
        mean = np.random.uniform(-1000, 1000)
        sigma = np.random.uniform(0, 1000)
        a = np.random.normal(mean, sigma, size=(size1, size2, size3))
        value_to_mask = np.random.uniform(0, 0.8)
        mask = np.random.uniform(0, 1.0, size=(size1, size2, size3)) < value_to_mask
        a_masked = ma.array(a, mask=mask, dtype=np.float32)
        expected = ma.median(ma.array(np.abs(a - ma.median(a_masked, axis=0)), dtype=np.float32, mask=mask), axis=0)
        actual = stats.median_absolute_deviation(a, mask=mask, axis=0)
        np.testing.assert_allclose(actual, expected.astype(np.float32), atol=1e-9)


def test_mad_3d_axis_1_mask():
    for i in range(5):
        size1 = np.random.randint(1, 50)
        size2 = np.random.randint(5, 50)
        size3 = np.random.randint(1, 50)
        mean = np.random.uniform(-1000, 1000)
        sigma = np.random.uniform(0, 1000)
        a = np.random.normal(mean, sigma, size=(size1, size2, size3))
        value_to_mask = np.random.uniform(0, 0.8)
        mask = np.random.uniform(0, 1.0, size=(size1, size2, size3)) < value_to_mask
        a_masked = ma.array(a, mask=mask, dtype=np.float32)
        expected = ma.median(ma.array(np.abs(a - np.expand_dims(ma.median(a_masked, axis=1), axis=1)), dtype=np.float32, mask=mask), axis=1)
        actual = stats.median_absolute_deviation(a, mask=mask, axis=1)
        np.testing.assert_allclose(actual, expected.astype(np.float32), atol=1e-9)


def test_mad_3d_axis_2_mask():
    for i in range(5):
        size1 = np.random.randint(1, 50)
        size2 = np.random.randint(1, 50)
        size3 = np.random.randint(5, 50)
        mean = np.random.uniform(-1000, 1000)
        sigma = np.random.uniform(0, 1000)
        a = np.random.normal(mean, sigma, size=(size1, size2, size3))
        value_to_mask = np.random.uniform(0, 0.8)
        mask = np.random.uniform(0, 1.0, size=(size1, size2, size3)) < value_to_mask
        a_masked = ma.array(a, mask=mask, dtype=np.float32)
        expected = ma.median(ma.array(np.abs(a - np.expand_dims(ma.median(a_masked, axis=2), axis=2)), dtype=np.float32, mask=mask), axis=2)
        actual = stats.median_absolute_deviation(a, mask=mask, axis=2)
        np.testing.assert_allclose(actual, expected.astype(np.float32), atol=1e-9)


# def test_rstd_axis_none_mask_none():
#     for i in range(1000):
#         size = np.random.randint(1, 10000)
#         mean = np.random.uniform(-1000, 1000)
#         sigma = np.random.uniform(0, 1000)
#         a = np.random.normal(mean, sigma, size)
#         expected = np.std(a)
#         actual = stats.robust_standard_deviation(a)
#         np.testing.assert_allclose(actual, np.float32(expected), atol= sigma / (size ** 0.5))<|MERGE_RESOLUTION|>--- conflicted
+++ resolved
@@ -529,15 +529,9 @@
 
 def test_mad_3d_axis_2_mask_none():
     for i in range(5):
-<<<<<<< HEAD
-        size1 = np.random.randint(1, 50)
-        size2 = np.random.randint(1, 50)
-        size3 = np.random.randint(5, 50)
-=======
         size1 = np.random.randint(10, 50)
         size2 = np.random.randint(10, 50)
         size3 = np.random.randint(10, 50)
->>>>>>> 84fdede2
         mean = np.random.uniform(-1000, 1000)
         sigma = np.random.uniform(0, 1000)
         a = np.random.normal(mean, sigma, size=(size1, size2, size3))
