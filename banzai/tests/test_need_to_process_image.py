--- conflicted
+++ resolved
@@ -1,7 +1,7 @@
 import mock
 import pytest
 
-from banzai.tests.utils import FakeInstrument, FakeContext
+from banzai.tests.utils import FakeContext
 from banzai.utils.realtime_utils import need_to_process_image
 
 md5_hash1 = '49a6bb35cdd3859224c0214310b1d9b6'
@@ -80,12 +80,7 @@
     mock_can_process.return_value = True
     mock_processed.return_value = image
     mock_md5.return_value = md5_hash2
-<<<<<<< HEAD
-    assert need_to_process_image('test.fits', FakeContext())
-=======
-    mock_instrument.return_value = FakeInstrument()
-    assert need_to_process_image({'path':'test.fits'}, FakeContext())
->>>>>>> 485a1336
+    assert need_to_process_image({'path': 'test.fits'}, FakeContext())
     assert not image.success
     assert image.tries == 0
     assert image.checksum == md5_hash2