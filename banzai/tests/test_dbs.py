import os

import mock
import tempfile

from banzai import dbs
from banzai.tests.utils import FakeResponse


@mock.patch('banzai.dbs.requests.get', return_value=FakeResponse())
def setup_module(mockrequests):
    dbs.create_db('.', db_address='sqlite:///test.db')


def teardown_module():
    os.remove('test.db')


def test_add_or_update():
<<<<<<< HEAD
    db_session = dbs.get_session(db_address='sqlite:///test.db')
    # Add a fake telescope
    dbs.add_or_update_record(db_session, dbs.Instrument, {'site': 'bpl', 'camera': 'kb101', 'enclosure': 'doma',
                                                          'telescope': '1m0a', 'name': 'kb101'},
                             {'site': 'bpl', 'camera': 'kb101', 'enclosure': 'doma', 'telescope': '1m0a',
                              'type': 'SBig', 'schedulable': False, 'name': 'kb101'})
    db_session.commit()

    # Make sure it got added
    query = db_session.query(dbs.Instrument).filter(dbs.Instrument.site == 'bpl')
    telescope = query.filter(dbs.Instrument.camera == 'kb101').first()
    assert telescope is not None

    # Update the fake telescope
    dbs.add_or_update_record(db_session, dbs.Instrument, {'site': 'bpl', 'camera': 'kb101', 'enclosure': 'doma',
                                                          'telescope': '1m0a', 'name': 'kb101'},
                             {'site': 'bpl', 'camera': 'kb101', 'enclosure': 'doma', 'telescope': '1m0a',
                              'type': 'SBig', 'schedulable': True})

    db_session.commit()
    # Make sure the update took
    query = db_session.query(dbs.Instrument).filter(dbs.Instrument.site == 'bpl')
    telescope = query.filter(dbs.Instrument.camera == 'kb101').first()
    assert telescope is not None
    assert telescope.schedulable

    # make sure there is only one new telescope in the table
    query = db_session.query(dbs.Instrument).filter(dbs.Instrument.site == 'bpl')
    telescopes = query.filter(dbs.Instrument.camera == 'kb101').all()
    assert len(telescopes) == 1

    # Clean up for other methods
    db_session.delete(telescope)
    db_session.commit()
    db_session.close()


def test_removing_duplicates():
    nres_inst = {'site': 'tlv', 'name': 'nres01', 'camera': 'fa18', 'schedulable': True}
    other_inst = {'site': 'tlv', 'name': 'cam01', 'camera': 'fa12', 'schedulable': True}
    instruments = [other_inst] + [nres_inst]*3
    culled_list = dbs.remove_nres_duplicates(instruments)
    assert len(culled_list) == 2
    assert culled_list[1]['name'] == 'nres01'
    assert culled_list[0]['name'] == 'cam01'


def test_removing_duplicates_favors_scheduluable():
    nres_inst = {'site': 'tlv', 'name': 'nres01', 'camera': 'fa18', 'schedulable': True}
    other_inst = {'site': 'tlv', 'name': 'cam01', 'camera': 'fa12', 'schedulable': True}
    instruments = [other_inst, nres_inst, {'site': 'tlv', 'name': 'nres01', 'camera': 'fa18', 'schedulable': False}]
    culled_list = dbs.remove_nres_duplicates(instruments)
    assert len(culled_list) == 2
    assert culled_list[1]['name'] == 'nres01'
    assert culled_list[0]['name'] == 'cam01'
    assert culled_list[1]['schedulable']


def test_not_removing_singlets():
    nres_inst = {'site': 'tlv', 'name': 'nres01', 'camera': 'fa18', 'schedulable': True}
    other_inst = {'site': 'tlv', 'name': 'cam01', 'camera': 'fa12', 'schedulable': True}
    instruments = [other_inst] + [nres_inst]
    culled_list = dbs.remove_nres_duplicates(instruments)
    assert len(culled_list) == 2
    assert culled_list[1]['name'] == 'nres01'
    assert culled_list[0]['name'] == 'cam01'


def test_fl_cameras_are_added():
    nres_inst = {'site': 'tlv', 'name': 'nres01', 'camera': 'fa18', 'schedulable': True}
    nres_fl_inst = {'site': 'tlv', 'name': 'nres01', 'camera': 'fl18', 'schedulable': True}
    instruments = [nres_inst, nres_fl_inst, nres_fl_inst]
    culled_list = dbs.remove_nres_duplicates(instruments)
    assert len(culled_list) == 2
    assert culled_list[1]['camera'] == 'fl18'
    assert culled_list[0]['camera'] == 'fa18'


@mock.patch('banzai.dbs.requests.get', return_value=FakeResponse())
def test_db_adds_fl_cameras_from_configdb_which_is_missing_fl(fake_configdb):
    with tempfile.TemporaryDirectory() as bpm_dir:
        dbs.create_db(bpm_dir, db_address=os.path.join('sqlite:///' + bpm_dir, 'test.db'),
                  configdb_address='http://configdbdev.lco.gtn/sites/')
        instrument = dbs.query_for_instrument(os.path.join('sqlite:///' + bpm_dir, 'test.db'),
                                              'lsc',
                                              camera='fa09',
                                              name='nres01',
                                              enclosure=None, telescope=None)
        assert instrument is not None
        instrument = dbs.query_for_instrument(os.path.join('sqlite:///' + bpm_dir, 'test.db'),
                                              'lsc',
                                              camera='fl09',
                                              name='nres01',
                                              enclosure=None, telescope=None)
        assert instrument is not None
=======
    with dbs.get_session(db_address='sqlite:///test.db') as db_session:
        # Add a fake telescope
        dbs.add_or_update_record(db_session, dbs.Instrument, {'site': 'bpl', 'camera': 'kb101', 'enclosure': 'doma',
                                                              'telescope': '1m0a'},
                                 {'site': 'bpl', 'camera': 'kb101', 'enclosure': 'doma', 'telescope': '1m0a',
                                  'type': 'SBig', 'schedulable': False})
        db_session.commit()

        # Make sure it got added
        query = db_session.query(dbs.Instrument).filter(dbs.Instrument.site == 'bpl')
        telescope = query.filter(dbs.Instrument.camera == 'kb101').first()
        assert telescope is not None

        # Update the fake telescope
        dbs.add_or_update_record(db_session, dbs.Instrument, {'site': 'bpl', 'camera': 'kb101', 'enclosure': 'doma',
                                                              'telescope': '1m0a'},
                                 {'site': 'bpl', 'camera': 'kb101', 'enclosure': 'doma', 'telescope': '1m0a',
                                  'type': 'SBig', 'schedulable': True})

        db_session.commit()
        # Make sure the update took
        query = db_session.query(dbs.Instrument).filter(dbs.Instrument.site == 'bpl')
        telescope = query.filter(dbs.Instrument.camera == 'kb101').first()
        assert telescope is not None
        assert telescope.schedulable

        # make sure there is only one new telescope in the table
        query = db_session.query(dbs.Instrument).filter(dbs.Instrument.site == 'bpl')
        telescopes = query.filter(dbs.Instrument.camera == 'kb101').all()
        assert len(telescopes) == 1

        # Clean up for other methods
        db_session.delete(telescope)
        db_session.commit()
>>>>>>> c508fa97
<|MERGE_RESOLUTION|>--- conflicted
+++ resolved
@@ -17,42 +17,40 @@
 
 
 def test_add_or_update():
-<<<<<<< HEAD
-    db_session = dbs.get_session(db_address='sqlite:///test.db')
-    # Add a fake telescope
-    dbs.add_or_update_record(db_session, dbs.Instrument, {'site': 'bpl', 'camera': 'kb101', 'enclosure': 'doma',
-                                                          'telescope': '1m0a', 'name': 'kb101'},
-                             {'site': 'bpl', 'camera': 'kb101', 'enclosure': 'doma', 'telescope': '1m0a',
-                              'type': 'SBig', 'schedulable': False, 'name': 'kb101'})
-    db_session.commit()
+    with dbs.get_session(db_address='sqlite:///test.db') as db_session:
+        # Add a fake telescope
+        dbs.add_or_update_record(db_session, dbs.Instrument, {'site': 'bpl', 'camera': 'kb101', 'enclosure': 'doma',
+                                                              'telescope': '1m0a'},
+                                 {'site': 'bpl', 'camera': 'kb101', 'enclosure': 'doma', 'telescope': '1m0a',
+                                  'type': 'SBig', 'schedulable': False, 'name': 'kb101'})
+        db_session.commit()
 
-    # Make sure it got added
-    query = db_session.query(dbs.Instrument).filter(dbs.Instrument.site == 'bpl')
-    telescope = query.filter(dbs.Instrument.camera == 'kb101').first()
-    assert telescope is not None
+        # Make sure it got added
+        query = db_session.query(dbs.Instrument).filter(dbs.Instrument.site == 'bpl')
+        telescope = query.filter(dbs.Instrument.camera == 'kb101').first()
+        assert telescope is not None
 
-    # Update the fake telescope
-    dbs.add_or_update_record(db_session, dbs.Instrument, {'site': 'bpl', 'camera': 'kb101', 'enclosure': 'doma',
-                                                          'telescope': '1m0a', 'name': 'kb101'},
-                             {'site': 'bpl', 'camera': 'kb101', 'enclosure': 'doma', 'telescope': '1m0a',
-                              'type': 'SBig', 'schedulable': True})
+        # Update the fake telescope
+        dbs.add_or_update_record(db_session, dbs.Instrument, {'site': 'bpl', 'camera': 'kb101', 'enclosure': 'doma',
+                                                              'telescope': '1m0a'},
+                                 {'site': 'bpl', 'camera': 'kb101', 'enclosure': 'doma', 'telescope': '1m0a',
+                                  'type': 'SBig', 'schedulable': True, 'name': 'kb101'})
 
-    db_session.commit()
-    # Make sure the update took
-    query = db_session.query(dbs.Instrument).filter(dbs.Instrument.site == 'bpl')
-    telescope = query.filter(dbs.Instrument.camera == 'kb101').first()
-    assert telescope is not None
-    assert telescope.schedulable
+        db_session.commit()
+        # Make sure the update took
+        query = db_session.query(dbs.Instrument).filter(dbs.Instrument.site == 'bpl')
+        telescope = query.filter(dbs.Instrument.camera == 'kb101').first()
+        assert telescope is not None
+        assert telescope.schedulable
 
-    # make sure there is only one new telescope in the table
-    query = db_session.query(dbs.Instrument).filter(dbs.Instrument.site == 'bpl')
-    telescopes = query.filter(dbs.Instrument.camera == 'kb101').all()
-    assert len(telescopes) == 1
+        # make sure there is only one new telescope in the table
+        query = db_session.query(dbs.Instrument).filter(dbs.Instrument.site == 'bpl')
+        telescopes = query.filter(dbs.Instrument.camera == 'kb101').all()
+        assert len(telescopes) == 1
 
-    # Clean up for other methods
-    db_session.delete(telescope)
-    db_session.commit()
-    db_session.close()
+        # Clean up for other methods
+        db_session.delete(telescope)
+        db_session.commit()
 
 
 def test_removing_duplicates():
@@ -83,69 +81,4 @@
     culled_list = dbs.remove_nres_duplicates(instruments)
     assert len(culled_list) == 2
     assert culled_list[1]['name'] == 'nres01'
-    assert culled_list[0]['name'] == 'cam01'
-
-
-def test_fl_cameras_are_added():
-    nres_inst = {'site': 'tlv', 'name': 'nres01', 'camera': 'fa18', 'schedulable': True}
-    nres_fl_inst = {'site': 'tlv', 'name': 'nres01', 'camera': 'fl18', 'schedulable': True}
-    instruments = [nres_inst, nres_fl_inst, nres_fl_inst]
-    culled_list = dbs.remove_nres_duplicates(instruments)
-    assert len(culled_list) == 2
-    assert culled_list[1]['camera'] == 'fl18'
-    assert culled_list[0]['camera'] == 'fa18'
-
-
-@mock.patch('banzai.dbs.requests.get', return_value=FakeResponse())
-def test_db_adds_fl_cameras_from_configdb_which_is_missing_fl(fake_configdb):
-    with tempfile.TemporaryDirectory() as bpm_dir:
-        dbs.create_db(bpm_dir, db_address=os.path.join('sqlite:///' + bpm_dir, 'test.db'),
-                  configdb_address='http://configdbdev.lco.gtn/sites/')
-        instrument = dbs.query_for_instrument(os.path.join('sqlite:///' + bpm_dir, 'test.db'),
-                                              'lsc',
-                                              camera='fa09',
-                                              name='nres01',
-                                              enclosure=None, telescope=None)
-        assert instrument is not None
-        instrument = dbs.query_for_instrument(os.path.join('sqlite:///' + bpm_dir, 'test.db'),
-                                              'lsc',
-                                              camera='fl09',
-                                              name='nres01',
-                                              enclosure=None, telescope=None)
-        assert instrument is not None
-=======
-    with dbs.get_session(db_address='sqlite:///test.db') as db_session:
-        # Add a fake telescope
-        dbs.add_or_update_record(db_session, dbs.Instrument, {'site': 'bpl', 'camera': 'kb101', 'enclosure': 'doma',
-                                                              'telescope': '1m0a'},
-                                 {'site': 'bpl', 'camera': 'kb101', 'enclosure': 'doma', 'telescope': '1m0a',
-                                  'type': 'SBig', 'schedulable': False})
-        db_session.commit()
-
-        # Make sure it got added
-        query = db_session.query(dbs.Instrument).filter(dbs.Instrument.site == 'bpl')
-        telescope = query.filter(dbs.Instrument.camera == 'kb101').first()
-        assert telescope is not None
-
-        # Update the fake telescope
-        dbs.add_or_update_record(db_session, dbs.Instrument, {'site': 'bpl', 'camera': 'kb101', 'enclosure': 'doma',
-                                                              'telescope': '1m0a'},
-                                 {'site': 'bpl', 'camera': 'kb101', 'enclosure': 'doma', 'telescope': '1m0a',
-                                  'type': 'SBig', 'schedulable': True})
-
-        db_session.commit()
-        # Make sure the update took
-        query = db_session.query(dbs.Instrument).filter(dbs.Instrument.site == 'bpl')
-        telescope = query.filter(dbs.Instrument.camera == 'kb101').first()
-        assert telescope is not None
-        assert telescope.schedulable
-
-        # make sure there is only one new telescope in the table
-        query = db_session.query(dbs.Instrument).filter(dbs.Instrument.site == 'bpl')
-        telescopes = query.filter(dbs.Instrument.camera == 'kb101').all()
-        assert len(telescopes) == 1
-
-        # Clean up for other methods
-        db_session.delete(telescope)
-        db_session.commit()
->>>>>>> c508fa97
+    assert culled_list[0]['name'] == 'cam01'