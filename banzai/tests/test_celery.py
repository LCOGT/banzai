--- conflicted
+++ resolved
@@ -217,13 +217,8 @@
                                                          mock_filter_blocks.return_value),
                                                    countdown=(60+CALIBRATION_STACK_DELAYS['BIAS']))
 
-<<<<<<< HEAD
     @mock.patch('banzai.calibrations.make_master_calibrations')
-    @mock.patch('banzai.celery.dbs.get_individual_calibration_images')
-=======
-    @mock.patch('banzai.calibrations.process_master_maker')
-    @mock.patch('banzai.celery.dbs.get_individual_calibration_image_records')
->>>>>>> 485a1336
+    @mock.patch('banzai.celery.dbs.get_individual_cal_frames')
     @mock.patch('banzai.celery.dbs.get_instrument_by_id')
     def test_stack_calibrations(self, mock_get_instrument, mock_get_calibration_images, mock_make_master_cals, setup):
         mock_get_instrument.return_value = self.fake_inst
@@ -237,15 +232,10 @@
                            [self.fake_blocks_response_json['results'][0]])
         mock_make_master_cals.assert_called_with(self.fake_inst, self.frame_type, self.min_date, self.max_date, ANY)
 
-<<<<<<< HEAD
     @mock.patch('banzai.calibrations.make_master_calibrations')
-    @mock.patch('banzai.celery.dbs.get_individual_calibration_images')
-=======
-    @mock.patch('banzai.calibrations.process_master_maker')
-    @mock.patch('banzai.celery.dbs.get_individual_calibration_image_records')
->>>>>>> 485a1336
+    @mock.patch('banzai.celery.dbs.get_individual_cal_frames')
     @mock.patch('banzai.celery.dbs.get_instrument_by_id')
-    def test_stack_calibrations_not_enough_images(self, mock_get_instrument, mock_get_calibration_images, mock_make_master_cals, setup):
+    def test_stack_calibrations_not_enough_images(self, mock_get_instrument, mock_get_calibration_images, mock_maker, setup):
         mock_get_instrument.return_value = self.fake_inst
         mock_get_calibration_images.return_value = [FakeLCOObservationFrame(hdu_list=[FakeCCDData()])]
         with pytest.raises(Retry) as e:
