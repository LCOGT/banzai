--- conflicted
+++ resolved
@@ -114,28 +114,7 @@
     tries = Column(Integer, default=0)
 
 
-<<<<<<< HEAD
 def parse_configdb(configdb_address):
-=======
-def create_db(bpm_directory, runtime_context, configdb_address=_CONFIGDB_ADDRESS):
-    """
-    Create the database structure.
-
-    This only needs to be run once on initialization of the database.
-    """
-    # Create an engine for the database
-    engine = create_engine(runtime_context.db_address)
-
-    # Create all tables in the engine
-    # This only needs to be run once on initialization.
-    Base.metadata.create_all(engine)
-
-    populate_instrument_tables(db_address=runtime_context.db_address, configdb_address=configdb_address)
-    populate_calibration_table_with_bpms(bpm_directory, runtime_context)
-
-
-def parse_configdb(configdb_address=_CONFIGDB_ADDRESS):
->>>>>>> 485a1336
     """
     Parse the contents of the configdb.
 
@@ -234,44 +213,6 @@
     return record
 
 
-<<<<<<< HEAD
-=======
-def populate_calibration_table_with_bpms(directory, runtime_context):
-    with get_session(db_address=runtime_context.db_address) as db_session:
-        bpm_filenames = glob(os.path.join(directory, '*bpm*.fits*'))
-        for bpm_filename in bpm_filenames:
-            file_info = {'path': bpm_filename}
-            hdu = fits_utils.open_fits_file(file_info, runtime_context)
-
-            header = hdu[0].header
-            ccdsum = header.get('CCDSUM')
-            configuration_mode = fits_utils.get_configuration_mode(header)
-
-            dateobs = date_utils.parse_date_obs(header.get('DATE-OBS'))
-
-            try:
-                instrument = get_instrument(header, db_address=runtime_context.db_address)
-            except ValueError:
-                logger.error('Instrument is missing from database', extra_tags={'site': header['SITEID'],
-                                                                                'camera': header['INSTRUME']})
-                continue
-
-            bpm_attributes = {'type': 'BPM',
-                              'filename': os.path.basename(bpm_filename),
-                              'filepath': os.path.abspath(directory),
-                              'dateobs': dateobs,
-                              'datecreated': dateobs,
-                              'instrument_id': instrument.id,
-                              'is_master': True,
-                              'is_bad': False,
-                              'attributes': {'ccdsum': ccdsum, 'configuration_mode': configuration_mode}}
-
-            add_or_update_record(db_session, CalibrationImage, {'filename': bpm_attributes['filename']}, bpm_attributes)
-
-        db_session.commit()
-
-
->>>>>>> 485a1336
 class SiteMissingException(Exception):
     pass
 
@@ -288,45 +229,7 @@
     return instrument
 
 
-<<<<<<< HEAD
 def save_calibration_info(output_file, image, db_address):
-=======
-def get_instrument(header, db_address=_DEFAULT_DB, configdb_address=_CONFIGDB_ADDRESS):
-    site = header.get('SITEID')
-    camera = header.get('INSTRUME')
-    enclosure = header.get('ENCID')
-    telescope = header.get('TELID')
-    instrument = query_for_instrument(db_address, site, camera, enclosure=enclosure, telescope=telescope)
-    name = camera
-    if instrument is None:
-        # if instrument is missing, assume it is an NRES frame and check for the instrument again.
-        name = header.get('TELESCOP')
-        instrument = query_for_instrument(db_address, site, camera, name=name, enclosure=None, telescope=None)
-    if instrument is None:
-        # if instrument is still missing, try repopulating the database from configdb
-        populate_instrument_tables(db_address=db_address, configdb_address=configdb_address)
-        instrument = query_for_instrument(db_address, site, camera, enclosure=enclosure, telescope=telescope)
-    if instrument is None:
-        msg = 'Instrument is not in the database, Please add it before reducing this data.'
-        tags = {'site': site, 'enclosure': enclosure,
-                'telescope': telescope, 'camera': camera, 'instrument': name}
-        logger.error(msg, extra_tags=tags)
-        raise ValueError('Instrument is missing from the database.')
-    return instrument
-
-
-def get_bpm_record(instrument_id, ccdsum, db_address=_DEFAULT_DB):
-    with get_session(db_address=db_address) as db_session:
-        criteria = (CalibrationImage.type == 'BPM', CalibrationImage.instrument_id == instrument_id,
-                    cast(CalibrationImage.attributes['ccdsum'], String) == type_coerce(ccdsum, JSON))
-        bpm_query = db_session.query(CalibrationImage).filter(*criteria)
-        bpm_record = bpm_query.order_by(desc(CalibrationImage.dateobs)).first()
-
-    return bpm_record
-
-
-def save_calibration_info(output_file, image, db_address=_DEFAULT_DB):
->>>>>>> 485a1336
     # Store the information into the calibration table
     # Check and see if the bias file is already in the database
     with get_session(db_address=db_address) as db_session:
@@ -339,29 +242,19 @@
                              'instrument_id': image.instrument.id,
                              'is_master': image.is_master,
                              'is_bad': image.is_bad,
+                             'frameid': image.frame_id,
                              'attributes': {}}
-<<<<<<< HEAD
         for attribute in image.grouping_criteria:
             record_attributes['attributes'][attribute] = str(getattr(image, attribute))
-=======
-        if image.file_info is not None:
-            record_attributes['frameid'] = image.file_info.get('frameid')
-        for attribute in image.attributes:
-            record_attributes['attributes'][attribute] = getattr(image, attribute)
->>>>>>> 485a1336
 
         add_or_update_record(db_session, CalibrationImage, {'filename': output_filename}, record_attributes)
 
         db_session.commit()
 
 
-<<<<<<< HEAD
 def get_processed_image(path, db_address):
     # TODO: add support for AWS path styles
     filename = os.path.basename(path)
-=======
-def get_processed_image(filename, db_address=_DEFAULT_DB):
->>>>>>> 485a1336
     with get_session(db_address=db_address) as db_session:
         processed_image = add_or_update_record(db_session, ProcessedImage, {'filename': filename},
                                                {'filename': filename})
@@ -375,11 +268,11 @@
         db_session.commit()
 
 
-def save_processed_image(path, db_address):
+def save_processed_image(path, md5, db_address):
     filename = os.path.basename(path)
     output_record = get_processed_image(filename, db_address)
     output_record.success = True
-    output_record.checksum = file_utils.get_md5(path)
+    output_record.checksum = md5
     commit_processed_image(output_record, db_address)
 
 
@@ -404,13 +297,13 @@
     return instrument
 
 
-<<<<<<< HEAD
-def get_master_calibration_image(image, calibration_type, master_selection_criteria, db_address,
-                                 use_only_older_calibrations=False):
-=======
-def get_master_calibration_image_record(image, calibration_type, master_selection_criteria,
-                                        use_only_older_calibrations=False, db_address=_DEFAULT_DB):
->>>>>>> 485a1336
+def cal_record_to_file_info(record):
+    file_info = {'frameid': record.frameid,
+                 'path': os.path.join(record.filepath, record.filename)}
+    return file_info
+
+
+def get_master_cal(image, calibration_type, master_selection_criteria, db_address, use_only_older_calibrations=False):
     calibration_criteria = CalibrationImage.type == calibration_type.upper()
     calibration_criteria &= CalibrationImage.instrument_id == image.instrument.id
     calibration_criteria &= CalibrationImage.is_master.is_(True)
@@ -440,25 +333,11 @@
     date_deltas = np.abs(np.array([i.dateobs - image.dateobs for i in calibration_images]))
     closest_calibration_image = calibration_images[np.argmin(date_deltas)]
 
-<<<<<<< HEAD
-    return calibration_file
-
-
-def get_individual_calibration_images(instrument, calibration_type, min_date: str, max_date: str, db_address: str,
-                                      include_bad_frames: bool = False):
-=======
-    if abs(min(date_deltas)) > datetime.timedelta(days=30):
-        msg = "The closest calibration file in the database was created more than 30 days before or after " \
-              "the image being reduced."
-        logger.warning(msg, image=image, extra_tags={'master_calibration': os.path.basename(closest_calibration_image.filename)})
-
-    return closest_calibration_image
-
-
-def get_individual_calibration_image_records(instrument, calibration_type, min_date: str, max_date: str,
-                                             include_bad_frames=False, db_address=_DEFAULT_DB):
->>>>>>> 485a1336
-
+    return cal_record_to_file_info(closest_calibration_image)
+
+
+def get_individual_cal_frames(instrument, calibration_type, min_date: str, max_date: str, db_address: str,
+                              include_bad_frames: bool = False):
     calibration_criteria = CalibrationImage.instrument_id == instrument.id
     calibration_criteria &= CalibrationImage.type == calibration_type.upper()
     calibration_criteria &= CalibrationImage.dateobs >= parse(min_date).replace(tzinfo=None)
@@ -472,7 +351,7 @@
     with get_session(db_address=db_address) as db_session:
         image_records = db_session.query(CalibrationImage).filter(calibration_criteria).all()
 
-    return image_records
+    return [cal_record_to_file_info(record) for record in image_records]
 
 
 def mark_frame(filename, mark_as, db_address):
