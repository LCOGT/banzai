""" dbs.py: Database utility functions for banzai

    This is built around the SQLAlchemy ORM

Author
    Curtis McCully (cmccully@lcogt.net)

October 2015
"""
import os.path
import logging
from glob import glob
import datetime

import numpy as np
import requests
from astropy.io import fits
from sqlalchemy import create_engine, pool, desc, type_coerce, cast
from sqlalchemy.orm import sessionmaker
from sqlalchemy import Column, Integer, String, DateTime, ForeignKey, Boolean, CHAR, JSON, UniqueConstraint
from sqlalchemy.ext.declarative import declarative_base
from sqlalchemy.sql.expression import true
from contextlib import contextmanager

from banzai.utils import date_utils, fits_utils

# Define how to get to the database
# Note that we need to encode the database password outside of the code base
_DEFAULT_DB = 'mysql://cmccully:password@localhost/test'

_CONFIGDB_ADDRESS = 'http://configdb.lco.gtn/sites/'

Base = declarative_base()

logger = logging.getLogger('banzai')


@contextmanager
def get_session(db_address=_DEFAULT_DB):
    """
    Get a connection to the database.

    Returns
    -------
    session: SQLAlchemy Database Session
    """
    # Build a new engine for each session. This makes things thread safe.
    engine = create_engine(db_address, poolclass=pool.NullPool)
    Base.metadata.bind = engine

    # We don't use autoflush typically. I have run into issues where SQLAlchemy would try to flush
    # incomplete records causing a crash. None of the queries here are large, so it should be ok.
    db_session = sessionmaker(bind=engine, autoflush=False, expire_on_commit=False)
    session = db_session()
    try:
        yield session
        session.commit()
    except:
        session.rollback()
        raise
    finally:
        session.close()


class CalibrationImage(Base):
    """
    Master Calibration Image Database Record

    This defines the calimages table. We use this to keep track of the master calibration frames.
    Typically these are bias, darks, and flat field frames. These are indexed by dayobs to make it
    easy to find the closest calibration frame.
    """
    __tablename__ = 'calimages'
    id = Column(Integer, primary_key=True, autoincrement=True)
    type = Column(String(50), index=True)
    filename = Column(String(100), unique=True)
    filepath = Column(String(150))
    dateobs = Column(DateTime, index=True)
    datecreated = Column(DateTime, index=True)
    instrument_id = Column(Integer, ForeignKey("instruments.id"), index=True)
    is_master = Column(Boolean)
    is_bad = Column(Boolean)
    attributes = Column(JSON)


class Instrument(Base):
    """
    Instrument Database Record

    This defines the instruments table.
    """
    __tablename__ = 'instruments'
    id = Column(Integer, primary_key=True, autoincrement=True)
    site = Column(String(15), ForeignKey('sites.id'), index=True, nullable=False)
    enclosure = Column(String(20), index=True, nullable=False)
    telescope = Column(String(20), index=True, nullable=False)
    camera = Column(String(50), index=True, nullable=False)
    type = Column(String(100))
    name = Column(String(100), index=True, nullable=False)
    schedulable = Column(Boolean, default=False)
    __table_args__ = (UniqueConstraint('site', 'enclosure', 'telescope', 'camera', name='instrument_constraint'),)


class Site(Base):
    """
    Site Database Record

    This defines the sites table structure
    """
    __tablename__ = 'sites'
    id = Column(String(15), primary_key=True)
    timezone = Column(Integer)


class ProcessedImage(Base):
    __tablename__ = 'processedimages'
    id = Column(Integer, primary_key=True, autoincrement=True)
    filename = Column(String(100), index=True)
    checksum = Column(CHAR(32), index=True, default='0'*32)
    success = Column(Boolean, default=False)
    tries = Column(Integer, default=0)


def create_db(bpm_directory, db_address=_DEFAULT_DB,
              configdb_address=_CONFIGDB_ADDRESS):
    """
    Create the database structure.

    This only needs to be run once on initialization of the database.
    """
    # Create an engine for the database
    engine = create_engine(db_address)

    # Create all tables in the engine
    # This only needs to be run once on initialization.
    Base.metadata.create_all(engine)

    populate_instrument_tables(db_address=db_address, configdb_address=configdb_address)
    populate_calibration_table_with_bpms(bpm_directory, db_address=db_address)


def parse_configdb(configdb_address=_CONFIGDB_ADDRESS):
    """
    Parse the contents of the configdb.

    Parameters
    ----------
    configdb_address : str
                      URL of the configdb, must be inside LCOGT VPN

    Returns
    -------
    sites : list of dicts
            each site dictionary contains a timezone.
    instruments : list of dicts
              each camera dictionary contains a site, instrument code, and camera type.
    """
    results = requests.get(configdb_address).json()['results']
    instruments = []
    sites = []
    # this will be removed when configdb is updated
    CAMERAS_FOR_INSTRUMENTS = {'nres01': 'fa09', 'nres02': 'fa17', 'nres03': 'fa13', 'nres04': 'fa18',
                               'floyds01': 'en06', 'floyds02': 'en12'}
    # end of hotfix
    for site in results:
        sites.append({'code': site['code'], 'timezone': site['timezone']})
        for enc in site['enclosure_set']:
            for tel in enc['telescope_set']:
                for ins in tel['instrument_set']:
                    sci_cam = ins.get('science_camera')
                    if sci_cam is not None:
                        instrument = {'site': site['code'],
                                      'enclosure': enc['code'],
                                      'telescope': tel['code'],
                                      'camera': sci_cam['code'],
                                      'name': ins.get('code'),
                                      'type': sci_cam['camera_type']['code'],
                                      'schedulable': ins['state'] == 'SCHEDULABLE'}
                        # hotfix for configdb
                        if instrument['name'] is None:
                            instrument['name'] = instrument['camera']
                        if instrument['name'] in CAMERAS_FOR_INSTRUMENTS:
                            instrument['camera'] = CAMERAS_FOR_INSTRUMENTS[instrument['name']]
                        instruments.append(instrument)
                        if 'nres' in instrument['name']:
                            # hotfix so that we can reduce old nres frames when the cameras were flXX instead of faXX
                            fl_instrument = instrument.copy()
                            fl_instrument['camera'] = instrument['camera'].replace('fa', 'fl')
                            instruments.append(fl_instrument)

    instruments = remove_nres_duplicates(instruments)
    return sites, instruments


def remove_nres_duplicates(instruments):
    nres_instruments = [instrument for instrument in instruments if 'nres' in instrument['name'].lower()]

    indices_to_remove = []
    for name, camera in set([(instrument['name'], instrument['camera']) for instrument in nres_instruments]):
        nres_indicies = [i for i, instrument in enumerate(instruments)
                         if instrument['name'] == name and instrument['camera'] == camera]
        # If no duplicate, continue
        if len(nres_indicies) == 1:
            continue
        # keep the schedulable instrument if there is one.
        schedulable_indices = [i for i in nres_indicies if instruments[i]['schedulable']]
        index_to_keep = nres_indicies[0]
        if len(schedulable_indices) > 0:
            index_to_keep = schedulable_indices[0]
        indices_to_remove += [i for i in nres_indicies if i != index_to_keep]
    return [instrument for i, instrument in enumerate(instruments) if i not in indices_to_remove]


def populate_instrument_tables(db_address=_DEFAULT_DB,
                               configdb_address=_CONFIGDB_ADDRESS):
    """
    Populate the instrument table

    Parameters
    ----------
    db_address : str
                 sqlalchemy address to the database of the form
                 mysql://username:password@localhost/test

    configdb_address : str
                       URL of the configdb

    Notes
    -----
    This only works inside the LCOGT VPN. This should be run at least when a new camera is
    added to the network.
    """

    sites, instruments = parse_configdb(configdb_address=configdb_address)

    with get_session(db_address=db_address) as db_session:
        for site in sites:
            add_or_update_record(db_session, Site, {'id': site['code']},
                                 {'id': site['code'], 'timezone': site['timezone']})
        db_session.commit()

        # Set all instruments in the table to be schedulable and turn them back on below as needed.
        all_instruments = db_session.query(Instrument).all()
        for instrument in all_instruments:
            instrument.schedulable = False
        db_session.commit()

        for instrument in instruments:
            add_instrument(instrument, db_session=db_session)


def add_instrument(instrument, db_session):
    equivalence_criteria = {'site': instrument['site'],
                            'enclosure': instrument['enclosure'],
                            'telescope': instrument['telescope'],
                            'camera': instrument['camera'],
                            'name': instrument['name']}
    record_attributes = {'site': instrument['site'],
                         'enclosure': instrument['enclosure'],
                         'telescope': instrument['telescope'],
                         'camera': instrument['camera'],
                         'name': instrument['name'],
                         'type': instrument['type'],
                         'schedulable': instrument['schedulable']}

    add_or_update_record(db_session, Instrument, equivalence_criteria, record_attributes)
    db_session.commit()


def add_or_update_record(db_session, table_model, equivalence_criteria, record_attributes):
    """
    Add a record to the database if it does not exist or update the record if it does exist.

    Parameters
    ----------
    db_session : SQLAlchemy database session
                 session must be active

    table_model : SQLAlchemy Base
                  The class representation of the table of interest

    equivalence_criteria : dict
                           record attributes that need to match for the records to be considered
                           the same

    record_attributes : dict
                        record attributes that will be set/updated

    Returns
    -------
    record : SQLAlchemy Base
             The object representation of the added/updated record

    Notes
    -----
    The added/updated record is added to the database but not committed. You need to call
    db_session.commit() to write the changes to the database.
    """
    query = true()
    for key in equivalence_criteria.keys():
        query &= getattr(table_model, key) == equivalence_criteria[key]
    record = db_session.query(table_model).filter(query).first()
    if record is None:
        record = table_model(**record_attributes)
        db_session.add(record)
    for attribute in record_attributes:
        setattr(record, attribute, record_attributes[attribute])
    return record


def populate_calibration_table_with_bpms(directory, db_address=_DEFAULT_DB):
<<<<<<< HEAD
    db_session = get_session(db_address=db_address)
    bpm_filenames = glob(os.path.join(directory, '*bpm*.fits*'))
    for bpm_filename in bpm_filenames:
        hdu = fits_utils.open_fits_file(bpm_filename)
        ccdsum = hdu[0].header['CCDSUM']
        dateobs = date_utils.parse_date_obs(hdu[0].header['DATE-OBS'])

        instrument = get_instrument(hdu[0].header, db_address=db_address)

        if instrument is None:
            logger.error('Instrument is missing from database', extra_tags={'site': hdu[0].header['SITEID'],
                                                                            'camera': hdu[0].header['INSTRUME']})
            continue

        bpm_attributes = {'type': 'BPM',
                          'filename': os.path.basename(bpm_filename),
                          'filepath': os.path.abspath(directory),
                          'dateobs': dateobs,
                          'datecreated': dateobs,
                          'instrument_id': instrument.id,
                          'is_master': True,
                          'is_bad': False,
                          'attributes': {'ccdsum': ccdsum}}

        add_or_update_record(db_session, CalibrationImage, {'filename': bpm_attributes['filename']}, bpm_attributes)

    db_session.commit()
    db_session.close()
=======
    with get_session(db_address=db_address) as db_session:
        bpm_filenames = glob(os.path.join(directory, 'bpm*.fits*'))
        for bpm_filename in bpm_filenames:
            if bpm_filename[-3:] == '.fz':
                extension_number = 1
            else:
                extension_number = 0

            header = fits.getheader(bpm_filename, extension_number)
            ccdsum = fits.getval(bpm_filename, 'CCDSUM', extension_number)
            dateobs = date_utils.parse_date_obs(fits.getval(bpm_filename, 'DATE-OBS', extension_number))

            try:
                instrument = get_instrument(header, db_address=db_address)
            except ValueError:
                logger.error('Instrument is missing from database', extra_tags={'site': header['SITEID'],
                                                                                'camera': header['INSTRUME']})
                continue

            bpm_attributes = {'type': 'BPM',
                              'filename': os.path.basename(bpm_filename),
                              'filepath': os.path.abspath(directory),
                              'dateobs': dateobs,
                              'datecreated': dateobs,
                              'instrument_id': instrument.id,
                              'is_master': True,
                              'is_bad': False,
                              'attributes': {'ccdsum': ccdsum}}

            add_or_update_record(db_session, CalibrationImage, {'filename': bpm_attributes['filename']}, bpm_attributes)

        db_session.commit()
>>>>>>> c508fa97


class SiteMissingException(Exception):
    pass


<<<<<<< HEAD
def query_for_instrument(db_address, site, camera, name=None, enclosure=None, telescope=None,
                         must_be_schedulable=False):
    # Short circuit
    if None in [site, camera]:
        return None
    db_session = get_session(db_address=db_address)
    criteria = (Instrument.site == site) & (Instrument.camera == camera)
    if enclosure is not None:
        criteria &= Instrument.enclosure == enclosure
    if telescope is not None:
        criteria &= Instrument.telescope == telescope
    if name is not None:
        criteria &= Instrument.name == name
    if must_be_schedulable:
        criteria &= Instrument.schedulable.is_(True)
    instrument = db_session.query(Instrument).filter(criteria).order_by(Instrument.id.desc()).first()
    db_session.close()
=======
def query_for_instrument(db_address, site, camera, enclosure=None, telescope=None, must_be_schedulable=False):
    # Short circuit
    if None in [site, camera]:
        return None
    with get_session(db_address=db_address) as db_session:
        criteria = (Instrument.site == site) & (Instrument.camera == camera)
        if enclosure is not None:
            criteria &= Instrument.enclosure == enclosure
        if telescope is not None:
            criteria &= Instrument.telescope == telescope
        if must_be_schedulable:
            criteria &= Instrument.schedulable.is_(True)
        instrument = db_session.query(Instrument).filter(criteria).order_by(Instrument.id.desc()).first()
>>>>>>> c508fa97
    return instrument


def get_instrument(header, db_address=_DEFAULT_DB, configdb_address=_CONFIGDB_ADDRESS):
    site = header.get('SITEID')
    camera = header.get('INSTRUME')
    enclosure = header.get('ENCID')
    telescope = header.get('TELID')
    name = camera
    instrument = query_for_instrument(db_address, site, camera, enclosure=enclosure, telescope=telescope)
    if instrument is None:
<<<<<<< HEAD
        # if instrument is missing, assume it is an NRES frame and check for the instrument again.
        name = header.get('TELESCOP')
        instrument = query_for_instrument(db_address, site, camera, name=name, enclosure=None, telescope=None)
    if instrument is None:
        # if instrument is still missing, try repopulating the database from configdb
        populate_instrument_tables(db_address=db_address, configdb_address=configdb_address)
        instrument = query_for_instrument(db_address, site, camera, enclosure=enclosure, telescope=telescope)
=======
        populate_instrument_tables(db_address=db_address, configdb_address=configdb_address)
        instrument = query_for_instrument(db_address, site, camera, enclosure=enclosure, telescope=telescope)
    # Test for NRES and/or FLOYDS which only require the site and camera name
    if instrument is None:
        camera = header.get('TELESCOP')
        if 'nres' in camera.lower():
            instrument = query_for_instrument(db_address, site, camera)
>>>>>>> c508fa97
    if instrument is None:
        msg = 'Instrument is not in the database, Please add it before reducing this data.'
        tags = {'site': site, 'enclosure': enclosure,
                'telescope': telescope, 'camera': camera, 'instrument': name}
        logger.error(msg, extra_tags=tags)
        raise ValueError('Instrument is missing from the database.')
    return instrument


def get_bpm_filename(instrument_id, ccdsum, db_address=_DEFAULT_DB):
    with get_session(db_address=db_address) as db_session:
        criteria = (CalibrationImage.type == 'BPM', CalibrationImage.instrument_id == instrument_id,
                    cast(CalibrationImage.attributes['ccdsum'], String) == type_coerce(ccdsum, JSON))
        bpm_query = db_session.query(CalibrationImage).filter(*criteria)
        bpm = bpm_query.order_by(desc(CalibrationImage.dateobs)).first()

        if bpm is not None:
            bpm_path = os.path.join(bpm.filepath, bpm.filename)
        else:
            bpm_path = None
    return bpm_path


def save_calibration_info(output_file, image, db_address=_DEFAULT_DB):
    # Store the information into the calibration table
    # Check and see if the bias file is already in the database
    with get_session(db_address=db_address) as db_session:
        output_filename = os.path.basename(output_file)
        record_attributes = {'type': image.obstype.upper(),
                             'filename': output_filename,
                             'filepath': os.path.dirname(output_file),
                             'dateobs': image.dateobs,
                             'datecreated': image.datecreated,
                             'instrument_id': image.instrument.id,
                             'is_master': image.is_master,
                             'is_bad': image.is_bad,
                             'attributes': {}}
        for attribute in image.attributes:
            record_attributes['attributes'][attribute] = getattr(image, attribute)

        add_or_update_record(db_session, CalibrationImage, {'filename': output_filename}, record_attributes)

        db_session.commit()


def get_processed_image(path, db_address=_DEFAULT_DB):
    filename = os.path.basename(path)
    with get_session(db_address=db_address) as db_session:
        processed_image = add_or_update_record(db_session, ProcessedImage, {'filename': filename},
                                               {'filename': filename})
        db_session.commit()
    return processed_image


def commit_processed_image(processed_image, db_address=_DEFAULT_DB):
    with get_session(db_address=db_address) as db_session:
        db_session.add(processed_image)
        db_session.commit()


def get_timezone(site, db_address=_DEFAULT_DB):
    with get_session(db_address=db_address) as db_session:
        site_list = db_session.query(Site).filter(Site.id == site).all()
    if len(site_list) == 0:
        raise SiteMissingException
    return site_list[0].timezone


def get_instruments_at_site(site, db_address=_DEFAULT_DB, ignore_schedulability=False):
    with get_session(db_address=db_address) as db_session:
        query = (Instrument.site == site)
        if not ignore_schedulability:
            query &= Instrument.schedulable
        instruments = db_session.query(Instrument).filter(query).all()
    return instruments


def get_master_calibration_image(image, calibration_type, master_selection_criteria,
                                 use_only_older_calibrations=False, db_address=_DEFAULT_DB):
    calibration_criteria = CalibrationImage.type == calibration_type.upper()
    calibration_criteria &= CalibrationImage.instrument_id == image.instrument.id
    calibration_criteria &= CalibrationImage.is_master.is_(True)

    for criterion in master_selection_criteria:
        # We have to cast to strings according to the sqlalchemy docs for version 1.3:
        # https://docs.sqlalchemy.org/en/latest/core/type_basics.html?highlight=json#sqlalchemy.types.JSON
        calibration_criteria &= cast(CalibrationImage.attributes[criterion], String) ==\
                                type_coerce(getattr(image, criterion), JSON)

    # During real-time reduction, we want to avoid using different master calibrations for the same block,
    # therefore we make sure the the calibration frame used was created before the block start time
    if use_only_older_calibrations and image.block_start is not None:
        calibration_criteria &= CalibrationImage.datecreated < image.block_start

    with get_session(db_address=db_address) as db_session:
        calibration_images = db_session.query(CalibrationImage).filter(calibration_criteria).all()

    # Exit if no calibration file found
    if len(calibration_images) == 0:
        return None

    # Find the closest date
    date_deltas = np.abs(np.array([i.dateobs - image.dateobs for i in calibration_images]))
    closest_calibration_image = calibration_images[np.argmin(date_deltas)]
    calibration_file = os.path.join(closest_calibration_image.filepath, closest_calibration_image.filename)

    if abs(min(date_deltas)) > datetime.timedelta(days=30):
        msg = "The closest calibration file in the database was created more than 30 days before or after " \
              "the image being reduced."
        logger.warning(msg, image=image, extra_tags={'master_calibration': os.path.basename(calibration_file)})

    return calibration_file


def get_individual_calibration_images(instrument, calibration_type, min_date: datetime.datetime,
                                      max_date: datetime.datetime, use_masters=False, include_bad_frames=False,
                                      db_address=_DEFAULT_DB):

    calibration_criteria = CalibrationImage.instrument_id == instrument.id
    calibration_criteria &= CalibrationImage.type == calibration_type.upper()
    calibration_criteria &= CalibrationImage.is_master.is_(use_masters)
    calibration_criteria &= CalibrationImage.dateobs >= min_date
    calibration_criteria &= CalibrationImage.dateobs <= max_date

    if not include_bad_frames:
        calibration_criteria &= CalibrationImage.is_bad == False

    with get_session(db_address=db_address) as db_session:
        images = db_session.query(CalibrationImage).filter(calibration_criteria).all()

    image_paths = [os.path.join(image.filepath, image.filename) for image in images]

    return image_paths


def mark_frame(filename, mark_as, db_address=_DEFAULT_DB):
    set_is_bad_to = True if mark_as == "bad" else False
    logger.debug("Setting the is_bad parameter for {filename} to {set_is_bad_to}".format(
        filename=filename, set_is_bad_to=set_is_bad_to))
    with get_session(db_address=db_address) as db_session:
        # First check to make sure the image is in the database
        image = db_session.query(CalibrationImage).filter(CalibrationImage.filename == filename).first()
        if image is None:
            logger.error("Frame {filename} not found in database, exiting".format(filename=filename))
            return
        if image.is_bad is set_is_bad_to:
            logger.error("The is_bad parameter for {filename} is already set to {is_bad}, exiting".format(
                filename=filename, is_bad=image.is_bad))
            return
        equivalence_criteria = {'filename': filename}
        record_attributes = {'filename': filename,
                             'is_bad': set_is_bad_to}
        add_or_update_record(db_session, CalibrationImage, equivalence_criteria, record_attributes)
        db_session.commit()<|MERGE_RESOLUTION|>--- conflicted
+++ resolved
@@ -22,7 +22,7 @@
 from sqlalchemy.sql.expression import true
 from contextlib import contextmanager
 
-from banzai.utils import date_utils, fits_utils
+from banzai.utils import date_utils
 
 # Define how to get to the database
 # Note that we need to encode the database password outside of the code base
@@ -182,11 +182,6 @@
                         if instrument['name'] in CAMERAS_FOR_INSTRUMENTS:
                             instrument['camera'] = CAMERAS_FOR_INSTRUMENTS[instrument['name']]
                         instruments.append(instrument)
-                        if 'nres' in instrument['name']:
-                            # hotfix so that we can reduce old nres frames when the cameras were flXX instead of faXX
-                            fl_instrument = instrument.copy()
-                            fl_instrument['camera'] = instrument['camera'].replace('fa', 'fl')
-                            instruments.append(fl_instrument)
 
     instruments = remove_nres_duplicates(instruments)
     return sites, instruments
@@ -309,38 +304,8 @@
 
 
 def populate_calibration_table_with_bpms(directory, db_address=_DEFAULT_DB):
-<<<<<<< HEAD
-    db_session = get_session(db_address=db_address)
-    bpm_filenames = glob(os.path.join(directory, '*bpm*.fits*'))
-    for bpm_filename in bpm_filenames:
-        hdu = fits_utils.open_fits_file(bpm_filename)
-        ccdsum = hdu[0].header['CCDSUM']
-        dateobs = date_utils.parse_date_obs(hdu[0].header['DATE-OBS'])
-
-        instrument = get_instrument(hdu[0].header, db_address=db_address)
-
-        if instrument is None:
-            logger.error('Instrument is missing from database', extra_tags={'site': hdu[0].header['SITEID'],
-                                                                            'camera': hdu[0].header['INSTRUME']})
-            continue
-
-        bpm_attributes = {'type': 'BPM',
-                          'filename': os.path.basename(bpm_filename),
-                          'filepath': os.path.abspath(directory),
-                          'dateobs': dateobs,
-                          'datecreated': dateobs,
-                          'instrument_id': instrument.id,
-                          'is_master': True,
-                          'is_bad': False,
-                          'attributes': {'ccdsum': ccdsum}}
-
-        add_or_update_record(db_session, CalibrationImage, {'filename': bpm_attributes['filename']}, bpm_attributes)
-
-    db_session.commit()
-    db_session.close()
-=======
-    with get_session(db_address=db_address) as db_session:
-        bpm_filenames = glob(os.path.join(directory, 'bpm*.fits*'))
+    with get_session(db_address=db_address) as db_session:
+        bpm_filenames = glob(os.path.join(directory, '*bpm*.fits*'))
         for bpm_filename in bpm_filenames:
             if bpm_filename[-3:] == '.fz':
                 extension_number = 1
@@ -371,33 +336,14 @@
             add_or_update_record(db_session, CalibrationImage, {'filename': bpm_attributes['filename']}, bpm_attributes)
 
         db_session.commit()
->>>>>>> c508fa97
 
 
 class SiteMissingException(Exception):
     pass
 
 
-<<<<<<< HEAD
-def query_for_instrument(db_address, site, camera, name=None, enclosure=None, telescope=None,
+def query_for_instrument(db_address, site, camera, enclosure=None, telescope=None, name=None,
                          must_be_schedulable=False):
-    # Short circuit
-    if None in [site, camera]:
-        return None
-    db_session = get_session(db_address=db_address)
-    criteria = (Instrument.site == site) & (Instrument.camera == camera)
-    if enclosure is not None:
-        criteria &= Instrument.enclosure == enclosure
-    if telescope is not None:
-        criteria &= Instrument.telescope == telescope
-    if name is not None:
-        criteria &= Instrument.name == name
-    if must_be_schedulable:
-        criteria &= Instrument.schedulable.is_(True)
-    instrument = db_session.query(Instrument).filter(criteria).order_by(Instrument.id.desc()).first()
-    db_session.close()
-=======
-def query_for_instrument(db_address, site, camera, enclosure=None, telescope=None, must_be_schedulable=False):
     # Short circuit
     if None in [site, camera]:
         return None
@@ -407,10 +353,11 @@
             criteria &= Instrument.enclosure == enclosure
         if telescope is not None:
             criteria &= Instrument.telescope == telescope
+        if name is not None:
+            criteria &= Instrument.name == name
         if must_be_schedulable:
             criteria &= Instrument.schedulable.is_(True)
         instrument = db_session.query(Instrument).filter(criteria).order_by(Instrument.id.desc()).first()
->>>>>>> c508fa97
     return instrument
 
 
@@ -419,10 +366,9 @@
     camera = header.get('INSTRUME')
     enclosure = header.get('ENCID')
     telescope = header.get('TELID')
+    instrument = query_for_instrument(db_address, site, camera, enclosure=enclosure, telescope=telescope)
     name = camera
-    instrument = query_for_instrument(db_address, site, camera, enclosure=enclosure, telescope=telescope)
     if instrument is None:
-<<<<<<< HEAD
         # if instrument is missing, assume it is an NRES frame and check for the instrument again.
         name = header.get('TELESCOP')
         instrument = query_for_instrument(db_address, site, camera, name=name, enclosure=None, telescope=None)
@@ -430,15 +376,6 @@
         # if instrument is still missing, try repopulating the database from configdb
         populate_instrument_tables(db_address=db_address, configdb_address=configdb_address)
         instrument = query_for_instrument(db_address, site, camera, enclosure=enclosure, telescope=telescope)
-=======
-        populate_instrument_tables(db_address=db_address, configdb_address=configdb_address)
-        instrument = query_for_instrument(db_address, site, camera, enclosure=enclosure, telescope=telescope)
-    # Test for NRES and/or FLOYDS which only require the site and camera name
-    if instrument is None:
-        camera = header.get('TELESCOP')
-        if 'nres' in camera.lower():
-            instrument = query_for_instrument(db_address, site, camera)
->>>>>>> c508fa97
     if instrument is None:
         msg = 'Instrument is not in the database, Please add it before reducing this data.'
         tags = {'site': site, 'enclosure': enclosure,
