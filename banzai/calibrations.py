--- conflicted
+++ resolved
@@ -63,15 +63,7 @@
         # is used to create the filename and select the day directory
         images.sort(key=lambda image: image.dateobs, reverse=True)
 
-<<<<<<< HEAD
-        make_calibration_name = self.pipeline_context.CALIBRATION_FILENAME_FUNCTIONS[self.calibration_type]
-=======
-        data_stack = np.zeros((images[0].ny, images[0].nx, len(images)), dtype=np.float32)
-        stack_mask = np.zeros((images[0].ny, images[0].nx, len(images)), dtype=np.uint8)
-
         make_calibration_name = settings.CALIBRATION_FILENAME_FUNCTIONS[self.calibration_type]
-
->>>>>>> 6d88eb6f
         master_calibration_filename = make_calibration_name(images[0])
 
         # Print out filenames for logger
