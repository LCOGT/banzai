import os
import logging
import tempfile
import shutil
import datetime

import numpy as np
from astropy.io import fits
from astropy.table import Table

import banzai
from banzai import dbs, settings, exceptions
from banzai.utils import date_utils, file_utils, fits_utils
from banzai import logs

logger = logging.getLogger(__name__)


class DataTable(object):
    """
    Object for storing astropy (or another table type) tables with an additional .name attribute which
    determines the tables' extension name when it is saved as a fits file.
    """
    def __init__(self, data_table, name):
        self.name = name
        self._data_table = data_table

    def __getitem__(self, item):
        return self._data_table[item]

    def __setitem__(self, key, value):
        self._data_table[key] = value

    def table_to_hdu(self):
        table_hdu = fits_utils.table_to_fits(self._data_table)
        table_hdu.name = self.name
        return table_hdu


class Image(object):

<<<<<<< HEAD
    def __init__(self, pipeline_context, filename=None, data=None, data_tables=None,
                 header=None, extension_headers=None, bpm=None, nx_rows_to_read_in=None):
=======
    def __init__(self, runtime_context, filename=None, data=None, data_tables=None,
                 header=None, extension_headers=None, bpm=None):
>>>>>>> 6d88eb6f
        if header is None:
            header = fits.Header()

        if data_tables is None:
            data_tables = {}

        if extension_headers is None:
            extension_headers = []

        if filename is not None:
            data, header, bpm, extension_headers = fits_utils.open_image(filename,
                                                                         nx_rows_to_read_in=nx_rows_to_read_in)
            self.full_filepath = filename
            if '.fz' == filename[-3:]:
                filename = filename[:-3]
            self.filename = os.path.basename(filename)

        self.header = header
        self.data = data
        self.bpm = bpm

        self.nx = header.get('NAXIS1')
        if nx_rows_to_read_in is not None:
            self.nx_actual = nx_rows_to_read_in[1] - nx_rows_to_read_in[0]
        else:
            self.nx_actual = self.nx
        self.ny = header.get('NAXIS2')

        self.data_tables = data_tables
        self.extension_headers = extension_headers

        self.request_number = header.get('REQNUM')
        self.instrument, self.site, self.camera = self._init_instrument_info(runtime_context)

        self.epoch = str(header.get('DAY-OBS'))

        self.block_id = header.get('BLKUID')
        self.block_start = date_utils.parse_date_obs(header.get('BLKSDATE', '1900-01-01T00:00:00.00000'))
        self.molecule_id = header.get('MOLUID')

        if len(self.extension_headers) > 0 and 'GAIN' in self.extension_headers[0]:
                self.gain = [h['GAIN'] for h in extension_headers]
        else:
            self.gain = eval(str(header.get('GAIN')))

        self.ccdsum = header.get('CCDSUM')
        self.filter = header.get('FILTER')

        self.obstype = header.get('OBSTYPE')
        self.exptime = float(header.get('EXPTIME', 0.0))
        self.dateobs = date_utils.parse_date_obs(header.get('DATE-OBS', '1900-01-01T00:00:00.00000'))
        self.datecreated = date_utils.parse_date_obs(header.get('DATE', date_utils.date_obs_to_string(self.dateobs)))
        self.readnoise = float(header.get('RDNOISE', 0.0))
        self.ra, self.dec = fits_utils.parse_ra_dec(header)
        self.pixel_scale = float(header.get('PIXSCALE', 0.0))

        self.is_bad = False
        self.is_master = header.get('ISMASTER', False)
        self.attributes = settings.CALIBRATION_SET_CRITERIA.get(self.obstype, {})

    def _init_instrument_info(self, runtime_context):
        if len(self.header) > 0:
            instrument = dbs.get_instrument(self.header, db_address=runtime_context.db_address)
            site = instrument.site
            camera = instrument.camera
        else:
            instrument, site, camera = None, None, None
        return instrument, site, camera

    def write(self, runtime_context):
        self._save_pipeline_metadata(runtime_context)
        self._update_filename(runtime_context)
        filepath = self._get_filepath(runtime_context)
        self._writeto(filepath, fpack=runtime_context.fpack)
        if self.obstype in settings.CALIBRATION_IMAGE_TYPES:
            dbs.save_calibration_info(filepath, self, db_address=runtime_context.db_address)
        if runtime_context.post_to_archive:
            self._post_to_archive(filepath)

    def _save_pipeline_metadata(self, runtime_context):
        self.datecreated = datetime.datetime.utcnow()
        self.header['DATE'] = (date_utils.date_obs_to_string(self.datecreated), '[UTC] Date this FITS file was written')
        self.header['RLEVEL'] = (runtime_context.rlevel, 'Reduction level')
        self.header['PIPEVER'] = (banzai.__version__, 'Pipeline version')

        if file_utils.instantly_public(self.header['PROPID']):
            self.header['L1PUBDAT'] = (self.header['DATE-OBS'], '[UTC] Date the frame becomes public')
        else:
            # Wait a year
            date_observed = date_utils.parse_date_obs(self.header['DATE-OBS'])
            next_year = date_observed + datetime.timedelta(days=365)
            self.header['L1PUBDAT'] = (date_utils.date_obs_to_string(next_year), '[UTC] Date the frame becomes public')
        logging_tags = {'rlevel': int(self.header['RLEVEL']),
                        'pipeline_version': self.header['PIPEVER'],
                        'l1pubdat': self.header['L1PUBDAT'],}
        logger.info('Adding pipeline metadata to the header', image=self, extra_tags=logging_tags)

    def _update_filename(self, runtime_context):
        self.filename = self.filename.replace('00.fits',
                                              '{:02d}.fits'.format(int(runtime_context.rlevel)))
        if runtime_context.fpack and not self.filename.endswith('.fz'):
            self.filename += '.fz'

    def _get_filepath(self, runtime_context):
        output_directory = file_utils.make_output_directory(runtime_context, self)
        return os.path.join(output_directory, os.path.basename(self.filename))

    def _writeto(self, filepath, fpack=False):
        logger.info('Writing file to {filepath}'.format(filepath=filepath), image=self)
        hdu_list = self._get_hdu_list()
        base_filename = os.path.basename(filepath).split('.fz')[0]
        with tempfile.TemporaryDirectory() as temp_directory:
            hdu_list.writeto(os.path.join(temp_directory, base_filename), overwrite=True, output_verify='fix+warn')
            if fpack:
                if os.path.exists(filepath):
                    os.remove(filepath)
                command = 'fpack -q 64 {temp_directory}/{basename}'
                os.system(command.format(temp_directory=temp_directory, basename=base_filename))
                base_filename += '.fz'
            shutil.move(os.path.join(temp_directory, base_filename), filepath)

    def _get_hdu_list(self):
        image_hdu = fits.PrimaryHDU(self.data.astype(np.float32), header=self.header)
        image_hdu.header['BITPIX'] = -32
        image_hdu.header['BSCALE'] = 1.0
        image_hdu.header['BZERO'] = 0.0
        image_hdu.header['SIMPLE'] = True
        image_hdu.header['EXTEND'] = True
        image_hdu.name = 'SCI'

        hdu_list = [image_hdu]
        hdu_list = self._add_data_tables_to_hdu_list(hdu_list)
        hdu_list = self._add_bpm_to_hdu_list(hdu_list)
        fits_hdu_list = fits.HDUList(hdu_list)
        try:
            fits_hdu_list.verify(option='exception')
        except fits.VerifyError as fits_error:
            logger.warning('Error in FITS Verification. {0}. Attempting fix.'.format(fits_error), image=self)
            try:
                fits_hdu_list.verify(option='silentfix+exception')
            except fits.VerifyError as fix_attempt_error:
                logger.error('Could not repair FITS header. {0}'.format(fix_attempt_error), image=self)
        return fits.HDUList(hdu_list)

    def _add_data_tables_to_hdu_list(self, hdu_list):
        """
        :param hdu_list: a list of hdu objects.
        :return: a list of hdu objects with a FitsBinTableHDU added
        """
        for key in self.data_tables:
            table_hdu = self.data_tables[key].table_to_hdu()
            hdu_list.append(table_hdu)
        return hdu_list

    def _add_bpm_to_hdu_list(self, hdu_list):
        if self.bpm is not None:
            bpm_hdu = fits.ImageHDU(self.bpm.astype(np.uint8))
            bpm_hdu.name = 'BPM'
            hdu_list.append(bpm_hdu)
        return hdu_list

    def _post_to_archive(self, filepath):
        logger.info('Posting file to the archive', image=self)
        try:
            file_utils.post_to_archive_queue(filepath)
        except Exception:
            logger.error("Could not post to ingester: {error}".format(error=logs.format_exception()), image=self)

    def write_catalog(self, filename, nsources=None):
        if self.data_tables.get('catalog') is None:
            raise exceptions.MissingCatalogException
        else:
            self.data_tables.get('catalog')[:nsources].write(filename, format='fits', overwrite=True)

    def add_history(self, msg):
        self.header.add_history(msg)

    def subtract(self, value):
        self.data -= value

    def update_shape(self, nx, ny):
        self.nx = nx
        self.ny = ny

    def data_is_3d(self):
        return len(self.data.shape) > 2

    def get_n_amps(self):
        if self.data_is_3d():
            n_amps = self.data.shape[0]
        else:
            n_amps = 1
        return n_amps

    def get_inner_image_section(self, inner_edge_width=0.25):
        """
        Extract the inner section of the image with dimensions:
        ny * inner_edge_width * 2.0 x nx * inner_edge_width * 2.0

        Parameters
        ----------

        inner_edge_width: float
                          Size of inner edge as fraction of total image size

        Returns
        -------
        inner_section: array
                       Inner section of image
        """
        if self.data_is_3d():
            logger.error("Cannot get inner section of a 3D image", image=self)
            raise ValueError

        inner_nx = round(self.nx * inner_edge_width)
        inner_ny = round(self.ny * inner_edge_width)
        return self.data[inner_ny: -inner_ny, inner_nx: -inner_nx]


<<<<<<< HEAD
def read_image(filename, pipeline_context, nx_rows_to_read_in=None):
    try:
        image = pipeline_context.FRAME_CLASS(pipeline_context, filename=filename, nx_rows_to_read_in=nx_rows_to_read_in)
        if image.instrument is None:
            logger.error("Image instrument attribute is None, aborting", image=image)
            raise IOError
        munge(image)
        return image
    except Exception:
        logger.error('Error loading image: {error}'.format(error=logs.format_exception()),
                     extra_tags={'filename': filename})


=======
>>>>>>> 6d88eb6f
def regenerate_data_table_from_fits_hdu_list(hdu_list, table_extension_name, input_dictionary=None):
    """
    :param hdu_list: An Astropy HDUList object
    :param table_extension_name: the name such that hdu_list[extension_name] = the table
    :param input_dictionary: the dictionary to which you wish to append the table under the keyword
            extension name.
    :return: the input_dictionary with dict[extension_name] = the table as an astropy table
    """
    if input_dictionary is None:
        input_dictionary = {}
    astropy_table = Table(hdu_list[table_extension_name].data)
    input_dictionary[table_extension_name] = astropy_table
    return input_dictionary<|MERGE_RESOLUTION|>--- conflicted
+++ resolved
@@ -39,13 +39,8 @@
 
 class Image(object):
 
-<<<<<<< HEAD
-    def __init__(self, pipeline_context, filename=None, data=None, data_tables=None,
+    def __init__(self, runtime_context, filename=None, data=None, data_tables=None,
                  header=None, extension_headers=None, bpm=None, nx_rows_to_read_in=None):
-=======
-    def __init__(self, runtime_context, filename=None, data=None, data_tables=None,
-                 header=None, extension_headers=None, bpm=None):
->>>>>>> 6d88eb6f
         if header is None:
             header = fits.Header()
 
@@ -265,22 +260,6 @@
         return self.data[inner_ny: -inner_ny, inner_nx: -inner_nx]
 
 
-<<<<<<< HEAD
-def read_image(filename, pipeline_context, nx_rows_to_read_in=None):
-    try:
-        image = pipeline_context.FRAME_CLASS(pipeline_context, filename=filename, nx_rows_to_read_in=nx_rows_to_read_in)
-        if image.instrument is None:
-            logger.error("Image instrument attribute is None, aborting", image=image)
-            raise IOError
-        munge(image)
-        return image
-    except Exception:
-        logger.error('Error loading image: {error}'.format(error=logs.format_exception()),
-                     extra_tags={'filename': filename})
-
-
-=======
->>>>>>> 6d88eb6f
 def regenerate_data_table_from_fits_hdu_list(hdu_list, table_extension_name, input_dictionary=None):
     """
     :param hdu_list: An Astropy HDUList object
