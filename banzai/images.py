--- conflicted
+++ resolved
@@ -432,11 +432,7 @@
         x_detector_sections = []
         y_detector_sections = []
         for hdu in self.ccd_hdus:
-<<<<<<< HEAD
-            detector_section = Section.parse_region_keyword(hdu.meta.get('DETSEC', 'N/A'))
-=======
             detector_section = Section.parse_region_keyword(hdu.meta.get('DETSEC', 'N/A')).to_slice()
->>>>>>> 77d9f069
             if detector_section is not None:
                 for section, sections in zip(detector_section, [y_detector_sections, x_detector_sections]):
                     sorted_section = sort_slice(section)
