import inspect
from banzai.utils import image_utils
from banzai import dbs


class InstrumentCriterion:
    def __init__(self, attribute, comparison_operator, comparison_value, exclude=False):
        self.attribute = attribute
        self.comparison_operator = comparison_operator
        self.comparison_value = comparison_value
        self.exclude = exclude

    def instrument_passes(self, instrument):
        test = self.comparison_operator(getattr(instrument, self.attribute), self.comparison_value)
        if self.exclude:
            test = not test
        return test

    def __eq__(self, other):
        return self.__dict__ == other.__dict__


def instrument_passes_criteria(instrument, criteria):
    passes = True
    for criterion in criteria:
        if not criterion.instrument_passes(instrument):
            passes = False
    return passes


class PipelineContext(object):
    def __init__(self, command_line_args, settings,
                 processed_path='/archive/engineering/', post_to_archive=False, fpack=True, rlevel=91,
                 db_address='mysql://cmccully:password@localhost/test', log_level='INFO', preview_mode=False,
                 max_tries=5, post_to_elasticsearch=False, elasticsearch_url='http://elasticsearch.lco.gtn:9200',
                 elasticsearch_doc_type='qc', elasticsearch_qc_index='banzai_qc', realtime_reduction=False, **kwargs):
        # TODO: preview_mode will be removed once we start processing everything in real time.
        # TODO: no_bpm can also be removed once we are in "do our best" mode
        local_variables = locals()
        for variable in local_variables:
            if variable == 'kwargs':
                kwarg_variables = local_variables[variable]
                for kwarg in kwarg_variables:
                    super(PipelineContext, self).__setattr__(kwarg, kwarg_variables[kwarg])
            elif variable != 'command_line_args':
                super(PipelineContext, self).__setattr__(variable, local_variables[variable])

        for key, value in dict(inspect.getmembers(settings)).items():
            if not key.startswith('_'):
                super(PipelineContext, self).__setattr__(key, value)

        for keyword in vars(command_line_args):
            super(PipelineContext, self).__setattr__(keyword, getattr(command_line_args, keyword))

    def __delattr__(self, item):
        raise TypeError('Deleting attribute is not allowed. PipelineContext is immutable')

    def __setattr__(self, key, value):
        raise TypeError('Resetting attribute is not allowed. PipelineContext is immutable.')

    def image_can_be_processed(self, header):
<<<<<<< HEAD
        if header is None:
=======
        # Short circuit if the instrument is a guider even if they don't exist in configdb
        if not image_utils.get_obstype(header) in self.LAST_STAGE:
>>>>>>> ce31018d
            return False
        instrument = dbs.get_instrument(header, db_address=self.db_address)
        passes = instrument_passes_criteria(instrument, self.FRAME_SELECTION_CRITERIA)
        passes &= image_utils.get_reduction_level(header) == '00'
        return passes<|MERGE_RESOLUTION|>--- conflicted
+++ resolved
@@ -59,12 +59,10 @@
         raise TypeError('Resetting attribute is not allowed. PipelineContext is immutable.')
 
     def image_can_be_processed(self, header):
-<<<<<<< HEAD
         if header is None:
-=======
+            return False
         # Short circuit if the instrument is a guider even if they don't exist in configdb
         if not image_utils.get_obstype(header) in self.LAST_STAGE:
->>>>>>> ce31018d
             return False
         instrument = dbs.get_instrument(header, db_address=self.db_address)
         passes = instrument_passes_criteria(instrument, self.FRAME_SELECTION_CRITERIA)
