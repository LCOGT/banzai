import inspect
<<<<<<< HEAD


class Context(object):
    def __init__(self, args, **kwargs):
=======
from collections import namedtuple
from banzai.utils import image_utils
from banzai import dbs


class InstrumentCriterion:
    def __init__(self, attribute, comparison_operator, comparison_value, exclude=False):
        self.attribute = attribute
        self.comparison_operator = comparison_operator
        self.comparison_value = comparison_value
        self.exclude = exclude

    def instrument_passes(self, instrument):
        test = self.comparison_operator(getattr(instrument, self.attribute), self.comparison_value)
        if self.exclude:
            test = not test
        return test

    def __eq__(self, other):
        return self.__dict__ == other.__dict__


def instrument_passes_criteria(instrument, criteria):
    passes = True
    for criterion in criteria:
        if not criterion.instrument_passes(instrument):
            passes = False
    return passes


class Context(object):
    def __init__(self, args):
>>>>>>> 28876d35
        constructor = namedtuple('Context', vars(args).keys())
        return constructor(**vars(args))

    # def __init__(self, command_line_args, settings,
    #              processed_path='/archive/engineering/', post_to_archive=False, fpack=True, rlevel=91,
    #              db_address='mysql://cmccully:password@localhost/test', log_level='INFO', preview_mode=False,
    #              max_tries=5, post_to_elasticsearch=False, elasticsearch_url='http://elasticsearch.lco.gtn:9200',
    #              elasticsearch_doc_type='qc', elasticsearch_qc_index='banzai_qc', realtime_reduction=False, **kwargs):
    #     # TODO: preview_mode will be removed once we start processing everything in real time.
    #     # TODO: no_bpm can also be removed once we are in "do our best" mode



    #     local_variables = locals()
    #     for variable in local_variables:
    #         if variable == 'kwargs':
    #             kwarg_variables = local_variables[variable]
    #             for kwarg in kwarg_variables:
    #                 super(PipelineContext, self).__setattr__(kwarg, kwarg_variables[kwarg])
    #         elif variable != 'command_line_args':
    #             super(PipelineContext, self).__setattr__(variable, local_variables[variable])

    #     for key, value in dict(inspect.getmembers(settings)).items():
    #         if not key.startswith('_'):
    #             super(PipelineContext, self).__setattr__(key, value)

    #     for keyword in vars(command_line_args):
    #         super(PipelineContext, self).__setattr__(keyword, getattr(command_line_args, keyword))

    # def __delattr__(self, item):
    #     raise TypeError('Deleting attribute is not allowed. Context is immutable')

    # def __setattr__(self, key, value):
    #     raise TypeError('Resetting attribute is not allowed. Context is immutable.')

<<<<<<< HEAD

=======
    # def image_can_be_processed(self, header):
    #     instrument = dbs.get_instrument(header, db_address=self.db_address)
    #     passes = instrument_passes_criteria(instrument, self.FRAME_SELECTION_CRITERIA)
    #     passes &= image_utils.get_obstype(header) in self.LAST_STAGE
    #     passes &= image_utils.get_reduction_level(header) == '00'
    #     return passes
>>>>>>> 28876d35
<|MERGE_RESOLUTION|>--- conflicted
+++ resolved
@@ -1,85 +1,6 @@
-import inspect
-<<<<<<< HEAD
+from collections import namedtuple
 
 
-class Context(object):
-    def __init__(self, args, **kwargs):
-=======
-from collections import namedtuple
-from banzai.utils import image_utils
-from banzai import dbs
-
-
-class InstrumentCriterion:
-    def __init__(self, attribute, comparison_operator, comparison_value, exclude=False):
-        self.attribute = attribute
-        self.comparison_operator = comparison_operator
-        self.comparison_value = comparison_value
-        self.exclude = exclude
-
-    def instrument_passes(self, instrument):
-        test = self.comparison_operator(getattr(instrument, self.attribute), self.comparison_value)
-        if self.exclude:
-            test = not test
-        return test
-
-    def __eq__(self, other):
-        return self.__dict__ == other.__dict__
-
-
-def instrument_passes_criteria(instrument, criteria):
-    passes = True
-    for criterion in criteria:
-        if not criterion.instrument_passes(instrument):
-            passes = False
-    return passes
-
-
-class Context(object):
-    def __init__(self, args):
->>>>>>> 28876d35
-        constructor = namedtuple('Context', vars(args).keys())
-        return constructor(**vars(args))
-
-    # def __init__(self, command_line_args, settings,
-    #              processed_path='/archive/engineering/', post_to_archive=False, fpack=True, rlevel=91,
-    #              db_address='mysql://cmccully:password@localhost/test', log_level='INFO', preview_mode=False,
-    #              max_tries=5, post_to_elasticsearch=False, elasticsearch_url='http://elasticsearch.lco.gtn:9200',
-    #              elasticsearch_doc_type='qc', elasticsearch_qc_index='banzai_qc', realtime_reduction=False, **kwargs):
-    #     # TODO: preview_mode will be removed once we start processing everything in real time.
-    #     # TODO: no_bpm can also be removed once we are in "do our best" mode
-
-
-
-    #     local_variables = locals()
-    #     for variable in local_variables:
-    #         if variable == 'kwargs':
-    #             kwarg_variables = local_variables[variable]
-    #             for kwarg in kwarg_variables:
-    #                 super(PipelineContext, self).__setattr__(kwarg, kwarg_variables[kwarg])
-    #         elif variable != 'command_line_args':
-    #             super(PipelineContext, self).__setattr__(variable, local_variables[variable])
-
-    #     for key, value in dict(inspect.getmembers(settings)).items():
-    #         if not key.startswith('_'):
-    #             super(PipelineContext, self).__setattr__(key, value)
-
-    #     for keyword in vars(command_line_args):
-    #         super(PipelineContext, self).__setattr__(keyword, getattr(command_line_args, keyword))
-
-    # def __delattr__(self, item):
-    #     raise TypeError('Deleting attribute is not allowed. Context is immutable')
-
-    # def __setattr__(self, key, value):
-    #     raise TypeError('Resetting attribute is not allowed. Context is immutable.')
-
-<<<<<<< HEAD
-
-=======
-    # def image_can_be_processed(self, header):
-    #     instrument = dbs.get_instrument(header, db_address=self.db_address)
-    #     passes = instrument_passes_criteria(instrument, self.FRAME_SELECTION_CRITERIA)
-    #     passes &= image_utils.get_obstype(header) in self.LAST_STAGE
-    #     passes &= image_utils.get_reduction_level(header) == '00'
-    #     return passes
->>>>>>> 28876d35
+def Context(args):
+    constructor = namedtuple('Context', vars(args).keys())
+    return constructor(**vars(args))