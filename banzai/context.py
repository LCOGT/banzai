import json

from collections import namedtuple
from dramatiq import JSONEncoder

def Context(args):
    if type(args) != dict:
        args_dict = vars(args)
    else:
        args_dict = args
    constructor = namedtuple('Context', args_dict.keys())
    return constructor(**args_dict)


<<<<<<< HEAD
class ContextJSONEncoder(JSONEncoder):
    def encode(self, data):
        return json.dumps(data, separators=(",", ":"), default=str).encode("utf-8")
=======
    def __eq__(self, other):
        return self.__dict__ == other.__dict__


def instrument_passes_criteria(instrument, criteria):
    passes = True
    for criterion in criteria:
        if not criterion.instrument_passes(instrument):
            passes = False
    return passes


class PipelineContext(object):
    def __init__(self, command_line_args, settings,
                 processed_path='/archive/engineering/', post_to_archive=False, fpack=True, rlevel=91,
                 db_address='mysql://cmccully:password@localhost/test', log_level='INFO', preview_mode=False,
                 max_tries=5, post_to_elasticsearch=False, elasticsearch_url='http://elasticsearch.lco.gtn:9200',
                 elasticsearch_doc_type='qc', elasticsearch_qc_index='banzai_qc', realtime_reduction=False, **kwargs):
        # TODO: preview_mode will be removed once we start processing everything in real time.
        # TODO: no_bpm can also be removed once we are in "do our best" mode
        local_variables = locals()
        for variable in local_variables:
            if variable == 'kwargs':
                kwarg_variables = local_variables[variable]
                for kwarg in kwarg_variables:
                    super(PipelineContext, self).__setattr__(kwarg, kwarg_variables[kwarg])
            elif variable != 'command_line_args':
                super(PipelineContext, self).__setattr__(variable, local_variables[variable])

        for key, value in dict(inspect.getmembers(settings)).items():
            if not key.startswith('_'):
                super(PipelineContext, self).__setattr__(key, value)

        for keyword in vars(command_line_args):
            super(PipelineContext, self).__setattr__(keyword, getattr(command_line_args, keyword))

    def __delattr__(self, item):
        raise TypeError('Deleting attribute is not allowed. PipelineContext is immutable')

    def __setattr__(self, key, value):
        raise TypeError('Resetting attribute is not allowed. PipelineContext is immutable.')

    def image_can_be_processed(self, header):
        if header is None:
            return False
        # Short circuit if the instrument is a guider even if they don't exist in configdb
        if not image_utils.get_obstype(header) in self.LAST_STAGE:
            return False
        instrument = dbs.get_instrument(header, db_address=self.db_address)
        passes = instrument_passes_criteria(instrument, self.FRAME_SELECTION_CRITERIA)
        passes &= image_utils.get_reduction_level(header) == '00'
        return passes
>>>>>>> dfeb670c
<|MERGE_RESOLUTION|>--- conflicted
+++ resolved
@@ -12,61 +12,6 @@
     return constructor(**args_dict)
 
 
-<<<<<<< HEAD
 class ContextJSONEncoder(JSONEncoder):
     def encode(self, data):
-        return json.dumps(data, separators=(",", ":"), default=str).encode("utf-8")
-=======
-    def __eq__(self, other):
-        return self.__dict__ == other.__dict__
-
-
-def instrument_passes_criteria(instrument, criteria):
-    passes = True
-    for criterion in criteria:
-        if not criterion.instrument_passes(instrument):
-            passes = False
-    return passes
-
-
-class PipelineContext(object):
-    def __init__(self, command_line_args, settings,
-                 processed_path='/archive/engineering/', post_to_archive=False, fpack=True, rlevel=91,
-                 db_address='mysql://cmccully:password@localhost/test', log_level='INFO', preview_mode=False,
-                 max_tries=5, post_to_elasticsearch=False, elasticsearch_url='http://elasticsearch.lco.gtn:9200',
-                 elasticsearch_doc_type='qc', elasticsearch_qc_index='banzai_qc', realtime_reduction=False, **kwargs):
-        # TODO: preview_mode will be removed once we start processing everything in real time.
-        # TODO: no_bpm can also be removed once we are in "do our best" mode
-        local_variables = locals()
-        for variable in local_variables:
-            if variable == 'kwargs':
-                kwarg_variables = local_variables[variable]
-                for kwarg in kwarg_variables:
-                    super(PipelineContext, self).__setattr__(kwarg, kwarg_variables[kwarg])
-            elif variable != 'command_line_args':
-                super(PipelineContext, self).__setattr__(variable, local_variables[variable])
-
-        for key, value in dict(inspect.getmembers(settings)).items():
-            if not key.startswith('_'):
-                super(PipelineContext, self).__setattr__(key, value)
-
-        for keyword in vars(command_line_args):
-            super(PipelineContext, self).__setattr__(keyword, getattr(command_line_args, keyword))
-
-    def __delattr__(self, item):
-        raise TypeError('Deleting attribute is not allowed. PipelineContext is immutable')
-
-    def __setattr__(self, key, value):
-        raise TypeError('Resetting attribute is not allowed. PipelineContext is immutable.')
-
-    def image_can_be_processed(self, header):
-        if header is None:
-            return False
-        # Short circuit if the instrument is a guider even if they don't exist in configdb
-        if not image_utils.get_obstype(header) in self.LAST_STAGE:
-            return False
-        instrument = dbs.get_instrument(header, db_address=self.db_address)
-        passes = instrument_passes_criteria(instrument, self.FRAME_SELECTION_CRITERIA)
-        passes &= image_utils.get_reduction_level(header) == '00'
-        return passes
->>>>>>> dfeb670c
+        return json.dumps(data, separators=(",", ":"), default=str).encode("utf-8")