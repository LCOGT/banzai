class TelescopeCriterion:
    def __init__(self, attribute, comparison_operator, comparison_value, exclude=False):
        self.attribute = attribute
        self.comparison_value = comparison_value
        self.exclude = exclude
        self.comparison_operator = comparison_operator

    def telescope_passes(self, telescope):
        test = self.comparison_operator(getattr(telescope, self.attribute), self.comparison_value)
        if self.exclude:
            test = not test
        return test


class PipelineContext(object):
<<<<<<< HEAD
    def __init__(self, command_line_args, allowed_instrument_criteria, processed_path='/archive/engineering/',
                 post_to_archive=False, fpack=True, rlevel=91, db_address='mysql://cmccully:password@localhost/test',
                 log_level='INFO', preview_mode=False, max_tries=5, post_to_elasticsearch=False,
                 elasticsearch_url='http://elasticsearch.lco.gtn:9200', elasticsearch_doc_type='qc',
                 elasticsearch_qc_index = 'banzai_qc', **kwargs):
        # TODO: preivew_mode will be removed once we start processing everything in real time.
        # TODO: no_bpm can also be removed once we are in "do our best" mode
        local_variables = locals()
        for variable in local_variables:
            if variable != 'command_line_args':
                setattr(self, variable, local_variables[variable])
        for keyword in vars(command_line_args):
            setattr(self, keyword, getattr(command_line_args, keyword))

    def __delattr__(self, item):
        raise TypeError('Deleting attribute is not allowed. PipelineContext is immutable')

    def __setattr__(self, key, value):
        raise TypeError('Resetting attribute is not allow. PipelineContext is immutable.')
=======
    def __init__(self, args, allowed_instrument_criteria):
        self.processed_path = args.processed_path
        self.raw_path = args.raw_path
        self.post_to_archive = args.post_to_archive
        self.post_to_elasticsearch = args.post_to_elasticsearch
        self.elasticsearch_url = args.elasticsearch_url
        self.fpack = args.fpack
        self.rlevel = args.rlevel
        self.db_address = args.db_address
        self.log_level = args.log_level
        self.preview_mode = args.preview_mode
        self.filename = args.filename
        self.max_preview_tries = args.max_preview_tries
        self.elasticsearch_doc_type = args.elasticsearch_doc_type
        self.elasticsearch_qc_index = args.elasticsearch_qc_index
        self.no_bpm = args.no_bpm
        self.allowed_instrument_criteria = allowed_instrument_criteria
>>>>>>> 56102271
<|MERGE_RESOLUTION|>--- conflicted
+++ resolved
@@ -13,7 +13,6 @@
 
 
 class PipelineContext(object):
-<<<<<<< HEAD
     def __init__(self, command_line_args, allowed_instrument_criteria, processed_path='/archive/engineering/',
                  post_to_archive=False, fpack=True, rlevel=91, db_address='mysql://cmccully:password@localhost/test',
                  log_level='INFO', preview_mode=False, max_tries=5, post_to_elasticsearch=False,
@@ -24,31 +23,12 @@
         local_variables = locals()
         for variable in local_variables:
             if variable != 'command_line_args':
-                setattr(self, variable, local_variables[variable])
+                super().setattr(self, variable, local_variables[variable])
         for keyword in vars(command_line_args):
-            setattr(self, keyword, getattr(command_line_args, keyword))
+            super().setattr(self, keyword, getattr(command_line_args, keyword))
 
     def __delattr__(self, item):
         raise TypeError('Deleting attribute is not allowed. PipelineContext is immutable')
 
     def __setattr__(self, key, value):
-        raise TypeError('Resetting attribute is not allow. PipelineContext is immutable.')
-=======
-    def __init__(self, args, allowed_instrument_criteria):
-        self.processed_path = args.processed_path
-        self.raw_path = args.raw_path
-        self.post_to_archive = args.post_to_archive
-        self.post_to_elasticsearch = args.post_to_elasticsearch
-        self.elasticsearch_url = args.elasticsearch_url
-        self.fpack = args.fpack
-        self.rlevel = args.rlevel
-        self.db_address = args.db_address
-        self.log_level = args.log_level
-        self.preview_mode = args.preview_mode
-        self.filename = args.filename
-        self.max_preview_tries = args.max_preview_tries
-        self.elasticsearch_doc_type = args.elasticsearch_doc_type
-        self.elasticsearch_qc_index = args.elasticsearch_qc_index
-        self.no_bpm = args.no_bpm
-        self.allowed_instrument_criteria = allowed_instrument_criteria
->>>>>>> 56102271
+        raise TypeError('Resetting attribute is not allowed. PipelineContext is immutable.')
