import os
import logging
from datetime import datetime, timedelta
from dateutil.parser import parse

from celery import Celery

from banzai import dbs, calibrations, logs
from banzai.utils import date_utils, realtime_utils, lake_utils
from banzai.utils.stage_utils import run
from celery.signals import setup_logging
from banzai.context import Context

app = Celery('banzai')
app.config_from_object('banzai.celeryconfig')
app.conf.update(broker_url=os.getenv('REDIS_HOST', 'redis://localhost:6379/0'))

logger = logging.getLogger('banzai')

RETRY_DELAY = int(os.getenv('RETRY_DELAY', 600))


@setup_logging.connect
def setup_loggers(*args, **kwargs):
    logs.set_log_level(os.getenv('BANZAI_WORKER_LOGLEVEL', 'INFO'))


@app.task(name='celery.schedule_calibration_stacking')
<<<<<<< HEAD
def schedule_calibration_stacking(runtime_context_json=None, raw_path=None):
    logger.info('Starting schedule_calibration_stacking for {0}'.format(runtime_context_json['site']))
    timezone_for_site = dbs.get_timezone(runtime_context_json['site'], db_address=runtime_context_json['db_address'])
    min_date, max_date = date_utils.get_min_and_max_dates_for_calibration_scheduling(timezone_for_site,
                                                                                     return_string=True)
    logger.info('scheduling stacking for {0} to {1}'.format(min_date, max_date))
    runtime_context_json['min_date'] = min_date
    runtime_context_json['max_date'] = max_date
    for frame_type in settings.CALIBRATION_IMAGE_TYPES:
        runtime_context_json['frame_type'] = frame_type
        runtime_context = Context(runtime_context_json)
        submit_stacking_tasks_to_queue(runtime_context)


def submit_stacking_tasks_to_queue(runtime_context):
    logger.info('Scheduling stacking checks')
    calibration_blocks = lake_utils.get_calibration_blocks_for_time_range(runtime_context.site,
                                                                          runtime_context.max_date,
                                                                          runtime_context.min_date)
    instruments = dbs.get_instruments_at_site(site=runtime_context.site, db_address=runtime_context.db_address)
    for instrument in instruments:
        logger.info('checking for scheduled calibration blocks for {0} at site {1}'.format(instrument.camera,
                                                                                           instrument.site))
        worker_runtime_context = dict(runtime_context._asdict())
        worker_runtime_context['enclosure'] = instrument.enclosure
        worker_runtime_context['telescope'] = instrument.telescope
        worker_runtime_context['camera'] = instrument.camera
        blocks_for_calibration = lake_utils.filter_calibration_blocks_for_type(instrument,
                                                                               worker_runtime_context['frame_type'],
                                                                               calibration_blocks)

        logger.info('Got block for camera', extra_tags={'site': runtime_context.site, 'instrument': instrument.camera, 'blocks': blocks_for_calibration})

        if len(blocks_for_calibration) > 0:
            # block_end should be the latest block end time
            calibration_end_time = max([parse(block['end']) for block in blocks_for_calibration]).replace(tzinfo=None)
            stack_delay = timedelta(
                seconds=settings.CALIBRATION_STACK_DELAYS[worker_runtime_context['frame_type'].upper()]
            )
            now = datetime.utcnow().replace(microsecond=0)
            logger.info('before schedule stack for block type {0}'.format(worker_runtime_context['frame_type']))
            message_delay = calibration_end_time - now + stack_delay
            if message_delay.days < 0:
                message_delay_in_seconds = 0  # Remove delay if block end is in the past
=======
def schedule_calibration_stacking(site: str, runtime_context: dict, min_date=None, max_date=None, frame_types=None):
    runtime_context = Context(runtime_context)
    if min_date is None or max_date is None:
        timezone_for_site = dbs.get_timezone(site, db_address=runtime_context.db_address)
        min_date, max_date = date_utils.get_min_and_max_dates_for_calibration_scheduling(timezone_for_site)

    calibration_blocks = lake_utils.get_calibration_blocks_for_time_range(site, max_date, min_date)

    if frame_types is None:
        frame_types = runtime_context.CALIBRATION_IMAGE_TYPES

    for frame_type in frame_types:
        logger.info('Scheduling stacking', extra_tags={'site': site, 'min_date': min_date, 'max_date': max_date,
                                                       'frame_type': frame_type})

        instruments = dbs.get_instruments_at_site(site=site, db_address=runtime_context.db_address)
        for instrument in instruments:
            logger.info('Checking for scheduled calibration blocks', extra_tags={'site': site, 'min_date': min_date,
                                                                                 'max_date': max_date,
                                                                                 'instrument': instrument.camera,
                                                                                 'frame_type': frame_type})
            blocks_for_calibration = lake_utils.filter_calibration_blocks_for_type(instrument, frame_type,
                                                                                   calibration_blocks)
            if len(blocks_for_calibration) > 0:
                # block_end should be the latest block end time
                calibration_end_time = max([parse(block['end']) for block in blocks_for_calibration]).replace(tzinfo=None)
                stack_delay = timedelta(seconds=runtime_context.CALIBRATION_STACK_DELAYS[frame_type.upper()])
                now = datetime.utcnow().replace(microsecond=0)
                message_delay = calibration_end_time - now + stack_delay
                if message_delay.days < 0:
                    message_delay_in_seconds = 0  # Remove delay if block end is in the past
                else:
                    message_delay_in_seconds = message_delay.seconds

                schedule_time = now + timedelta(seconds=message_delay_in_seconds)
                logger.info('Scheduling stacking at {}'.format(schedule_time.strftime(date_utils.TIMESTAMP_FORMAT)),
                            extra_tags={'site': site, 'min_date': min_date, 'max_date': max_date,
                                        'instrument': instrument.camera, 'frame_type': frame_type})
                stack_calibrations.apply_async(args=(min_date, max_date, instrument.id, frame_type,
                                                     vars(runtime_context), blocks_for_calibration),
                                               countdown=message_delay_in_seconds)
>>>>>>> 9492cb85
            else:
                logger.warning('No scheduled calibration blocks found.',
                               extra_tags={'site': site, 'min_date': min_date, 'max_date': max_date,
                                           'instrument': instrument.camera, 'frame_type': frame_type})


@app.task(name='celery.stack_calibrations', bind=True, default_retry_delay=RETRY_DELAY)
<<<<<<< HEAD
def stack_calibrations(self, runtime_context_json, observations, process_any_images=True):
    logger.info('schedule stack for matching observations')
    runtime_context = Context(runtime_context_json)
    min_date = datetime.strptime(runtime_context.min_date, date_utils.TIMESTAMP_FORMAT)
    max_date = datetime.strptime(runtime_context.max_date, date_utils.TIMESTAMP_FORMAT)
    instrument = dbs.query_for_instrument(runtime_context.db_address, runtime_context.site,
                                          runtime_context.camera, enclosure=runtime_context.enclosure,
                                          telescope=runtime_context.telescope)
    completed_image_count = len(dbs.get_individual_calibration_images(instrument, runtime_context.frame_type,
                                                                      min_date, max_date, use_masters=False,
                                                                      include_bad_frames=True,
                                                                      db_address=runtime_context.db_address))
    expected_image_count = 0
    for observation in observations:
        for configuration in observation['request']['configurations']:
            if runtime_context.frame_type.upper() == configuration['type']:
                for instrument_config in configuration['instrument_configs']:
                    expected_image_count += instrument_config['exposure_count']
    logger.info('expected image count: {0}'.format(str(expected_image_count)))
    logger.info('completed image count: {0}'.format(str(completed_image_count)))
=======
def stack_calibrations(self, min_date: str, max_date: str, instrument_id: int, frame_type: str,
                       runtime_context: dict, blocks: list):
    runtime_context = Context(runtime_context)
    instrument = dbs.get_instrument_by_id(instrument_id, db_address=runtime_context.db_address)
    logger.info('Checking if we are ready to stack',
                extra_tags={'site': instrument.site, 'min_date': min_date, 'max_date': max_date,
                            'instrument': instrument.camera, 'frame_type': frame_type})

    completed_image_count = len(dbs.get_individual_calibration_images(instrument, frame_type,
                                                                      min_date, max_date, include_bad_frames=True,
                                                                      db_address=runtime_context.db_address))
    expected_image_count = 0
    for block in blocks:
        for molecule in block['molecules']:
            if frame_type.upper() == molecule['type']:
                expected_image_count += molecule['exposure_count']
>>>>>>> 9492cb85
    if completed_image_count < expected_image_count and self.request.retries < 3:
        logger.info('Number of processed images less than expected. '
                    'Expected: {}, Completed: {}'.format(expected_image_count, completed_image_count),
                    extra_tags={'site': instrument.site, 'min_date': min_date, 'max_date': max_date,
                                'instrument': instrument.camera, 'frame_type': frame_type})
        raise self.retry()
    else:
        logger.info('Starting to stack', extra_tags={'site': instrument.site, 'min_date': min_date,
                                                      'max_date': max_date, 'instrument': instrument.camera,
                                                      'frame_type': frame_type})
        calibrations.process_master_maker(instrument, frame_type, min_date, max_date, runtime_context)


@app.task(name='celery.process_image')
def process_image(path: str, runtime_context: dict):
    runtime_context = Context(runtime_context)
    logger.info('Running process image.')
    try:
        if realtime_utils.need_to_process_image(path, runtime_context):
            logger.info('Reducing frame', extra_tags={'filename': os.path.basename(path)})

            # Increment the number of tries for this file
            realtime_utils.increment_try_number(path, db_address=runtime_context.db_address)

            run(path, runtime_context)
            realtime_utils.set_file_as_processed(path, db_address=runtime_context.db_address)

    except Exception:
        logger.error("Exception processing frame: {error}".format(error=logs.format_exception()),
                     extra_tags={'filename': os.path.basename(path)})<|MERGE_RESOLUTION|>--- conflicted
+++ resolved
@@ -26,52 +26,6 @@
 
 
 @app.task(name='celery.schedule_calibration_stacking')
-<<<<<<< HEAD
-def schedule_calibration_stacking(runtime_context_json=None, raw_path=None):
-    logger.info('Starting schedule_calibration_stacking for {0}'.format(runtime_context_json['site']))
-    timezone_for_site = dbs.get_timezone(runtime_context_json['site'], db_address=runtime_context_json['db_address'])
-    min_date, max_date = date_utils.get_min_and_max_dates_for_calibration_scheduling(timezone_for_site,
-                                                                                     return_string=True)
-    logger.info('scheduling stacking for {0} to {1}'.format(min_date, max_date))
-    runtime_context_json['min_date'] = min_date
-    runtime_context_json['max_date'] = max_date
-    for frame_type in settings.CALIBRATION_IMAGE_TYPES:
-        runtime_context_json['frame_type'] = frame_type
-        runtime_context = Context(runtime_context_json)
-        submit_stacking_tasks_to_queue(runtime_context)
-
-
-def submit_stacking_tasks_to_queue(runtime_context):
-    logger.info('Scheduling stacking checks')
-    calibration_blocks = lake_utils.get_calibration_blocks_for_time_range(runtime_context.site,
-                                                                          runtime_context.max_date,
-                                                                          runtime_context.min_date)
-    instruments = dbs.get_instruments_at_site(site=runtime_context.site, db_address=runtime_context.db_address)
-    for instrument in instruments:
-        logger.info('checking for scheduled calibration blocks for {0} at site {1}'.format(instrument.camera,
-                                                                                           instrument.site))
-        worker_runtime_context = dict(runtime_context._asdict())
-        worker_runtime_context['enclosure'] = instrument.enclosure
-        worker_runtime_context['telescope'] = instrument.telescope
-        worker_runtime_context['camera'] = instrument.camera
-        blocks_for_calibration = lake_utils.filter_calibration_blocks_for_type(instrument,
-                                                                               worker_runtime_context['frame_type'],
-                                                                               calibration_blocks)
-
-        logger.info('Got block for camera', extra_tags={'site': runtime_context.site, 'instrument': instrument.camera, 'blocks': blocks_for_calibration})
-
-        if len(blocks_for_calibration) > 0:
-            # block_end should be the latest block end time
-            calibration_end_time = max([parse(block['end']) for block in blocks_for_calibration]).replace(tzinfo=None)
-            stack_delay = timedelta(
-                seconds=settings.CALIBRATION_STACK_DELAYS[worker_runtime_context['frame_type'].upper()]
-            )
-            now = datetime.utcnow().replace(microsecond=0)
-            logger.info('before schedule stack for block type {0}'.format(worker_runtime_context['frame_type']))
-            message_delay = calibration_end_time - now + stack_delay
-            if message_delay.days < 0:
-                message_delay_in_seconds = 0  # Remove delay if block end is in the past
-=======
 def schedule_calibration_stacking(site: str, runtime_context: dict, min_date=None, max_date=None, frame_types=None):
     runtime_context = Context(runtime_context)
     if min_date is None or max_date is None:
@@ -113,7 +67,6 @@
                 stack_calibrations.apply_async(args=(min_date, max_date, instrument.id, frame_type,
                                                      vars(runtime_context), blocks_for_calibration),
                                                countdown=message_delay_in_seconds)
->>>>>>> 9492cb85
             else:
                 logger.warning('No scheduled calibration blocks found.',
                                extra_tags={'site': site, 'min_date': min_date, 'max_date': max_date,
@@ -121,30 +74,8 @@
 
 
 @app.task(name='celery.stack_calibrations', bind=True, default_retry_delay=RETRY_DELAY)
-<<<<<<< HEAD
-def stack_calibrations(self, runtime_context_json, observations, process_any_images=True):
-    logger.info('schedule stack for matching observations')
-    runtime_context = Context(runtime_context_json)
-    min_date = datetime.strptime(runtime_context.min_date, date_utils.TIMESTAMP_FORMAT)
-    max_date = datetime.strptime(runtime_context.max_date, date_utils.TIMESTAMP_FORMAT)
-    instrument = dbs.query_for_instrument(runtime_context.db_address, runtime_context.site,
-                                          runtime_context.camera, enclosure=runtime_context.enclosure,
-                                          telescope=runtime_context.telescope)
-    completed_image_count = len(dbs.get_individual_calibration_images(instrument, runtime_context.frame_type,
-                                                                      min_date, max_date, use_masters=False,
-                                                                      include_bad_frames=True,
-                                                                      db_address=runtime_context.db_address))
-    expected_image_count = 0
-    for observation in observations:
-        for configuration in observation['request']['configurations']:
-            if runtime_context.frame_type.upper() == configuration['type']:
-                for instrument_config in configuration['instrument_configs']:
-                    expected_image_count += instrument_config['exposure_count']
-    logger.info('expected image count: {0}'.format(str(expected_image_count)))
-    logger.info('completed image count: {0}'.format(str(completed_image_count)))
-=======
 def stack_calibrations(self, min_date: str, max_date: str, instrument_id: int, frame_type: str,
-                       runtime_context: dict, blocks: list):
+                       runtime_context: dict, observations: list):
     runtime_context = Context(runtime_context)
     instrument = dbs.get_instrument_by_id(instrument_id, db_address=runtime_context.db_address)
     logger.info('Checking if we are ready to stack',
@@ -155,11 +86,11 @@
                                                                       min_date, max_date, include_bad_frames=True,
                                                                       db_address=runtime_context.db_address))
     expected_image_count = 0
-    for block in blocks:
-        for molecule in block['molecules']:
-            if frame_type.upper() == molecule['type']:
-                expected_image_count += molecule['exposure_count']
->>>>>>> 9492cb85
+    for observation in observations:
+        for configuration in observation['request']['configurations']:
+            if frame_type.upper() == configuration['type']:
+                for instrument_config in configuration['instrument_configs']:
+                    expected_image_count += instrument_config['exposure_count']
     if completed_image_count < expected_image_count and self.request.retries < 3:
         logger.info('Number of processed images less than expected. '
                     'Expected: {}, Completed: {}'.format(expected_image_count, completed_image_count),
