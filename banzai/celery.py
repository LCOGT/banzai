--- conflicted
+++ resolved
@@ -6,15 +6,8 @@
 from celery import Celery
 
 from banzai import dbs, calibrations, logs
-<<<<<<< HEAD
 from banzai.utils import date_utils, realtime_utils, stage_utils
-from celery.signals import setup_logging
-=======
-from banzai.utils import date_utils, realtime_utils, observation_utils
-from banzai.utils.fits_utils import get_filename_from_info
-from banzai.utils.stage_utils import run
 from celery.signals import setup_logging, worker_process_init
->>>>>>> 485a1336
 from banzai.context import Context
 from banzai.utils.observation_utils import filter_calibration_blocks_for_type, get_calibration_blocks_for_time_range
 from banzai.utils.date_utils import get_stacking_date_range
@@ -45,7 +38,6 @@
 
 @app.task(name='celery.schedule_calibration_stacking')
 def schedule_calibration_stacking(site: str, runtime_context: dict, min_date=None, max_date=None, frame_types=None):
-<<<<<<< HEAD
     logger.info('Scheduling when to stack frames.', extra_tags={'site': site})
     try:
         runtime_context = Context(runtime_context)
@@ -70,49 +62,6 @@
                 lookback = runtime_context.CALIBRATION_LOOKBACK[frame_type]
                 stacking_min_date, stacking_max_date = get_stacking_date_range(timezone_for_site,
                                                                                lookback_days=lookback)
-=======
-    runtime_context = Context(runtime_context)
-    if min_date is None or max_date is None:
-        timezone_for_site = dbs.get_timezone(site, db_address=runtime_context.db_address)
-        min_date, max_date = date_utils.get_min_and_max_dates_for_calibration_scheduling(timezone_for_site)
-
-    calibration_blocks = observation_utils.get_calibration_blocks_for_time_range(site, max_date, min_date)
-
-    if frame_types is None:
-        frame_types = runtime_context.CALIBRATION_IMAGE_TYPES
-
-    for frame_type in frame_types:
-        logger.info('Scheduling stacking', extra_tags={'site': site, 'min_date': min_date, 'max_date': max_date,
-                                                       'frame_type': frame_type})
-
-        instruments = dbs.get_instruments_at_site(site=site, db_address=runtime_context.db_address)
-        for instrument in instruments:
-            logger.info('Checking for scheduled calibration blocks', extra_tags={'site': site, 'min_date': min_date,
-                                                                                 'max_date': max_date,
-                                                                                 'instrument': instrument.camera,
-                                                                                 'frame_type': frame_type})
-            blocks_for_calibration = observation_utils.filter_calibration_blocks_for_type(instrument, frame_type,
-                                                                                          calibration_blocks)
-            if len(blocks_for_calibration) > 0:
-                # block_end should be the latest block end time
-                calibration_end_time = max([parse(block['end']) for block in blocks_for_calibration]).replace(
-                    tzinfo=None)
-                stack_delay = timedelta(seconds=runtime_context.CALIBRATION_STACK_DELAYS[frame_type.upper()])
-                now = datetime.utcnow().replace(microsecond=0)
-                message_delay = calibration_end_time - now + stack_delay
-                if message_delay.days < 0:
-                    message_delay_in_seconds = 0  # Remove delay if block end is in the past
-                else:
-                    message_delay_in_seconds = message_delay.seconds
-
-                schedule_time = now + timedelta(seconds=message_delay_in_seconds)
-                logger.info('Scheduling stacking at {}'.format(schedule_time.strftime(date_utils.TIMESTAMP_FORMAT)),
-                            extra_tags={'site': site, 'min_date': min_date, 'max_date': max_date,
-                                        'instrument': instrument.camera, 'frame_type': frame_type})
-                stack_calibrations.apply_async(args=(min_date, max_date, instrument.id, frame_type,
-                                                     vars(runtime_context), blocks_for_calibration),
-                                               countdown=message_delay_in_seconds)
->>>>>>> 485a1336
             else:
                 stacking_min_date = min_date
                 stacking_max_date = max_date
@@ -159,40 +108,16 @@
 @app.task(name='celery.stack_calibrations', bind=True, default_retry_delay=RETRY_DELAY)
 def stack_calibrations(self, min_date: str, max_date: str, instrument_id: int, frame_type: str,
                        runtime_context: dict, observations: list):
-<<<<<<< HEAD
     try:
         runtime_context = Context(runtime_context)
         instrument = dbs.get_instrument_by_id(instrument_id, db_address=runtime_context.db_address)
         logger.info('Checking if we are ready to stack',
-=======
-    runtime_context = Context(runtime_context)
-    instrument = dbs.get_instrument_by_id(instrument_id, db_address=runtime_context.db_address)
-    logger.info('Checking if we are ready to stack',
-                extra_tags={'site': instrument.site, 'min_date': min_date, 'max_date': max_date,
-                            'instrument': instrument.camera, 'frame_type': frame_type})
-
-    completed_image_count = len(dbs.get_individual_calibration_image_records(instrument, frame_type,
-                                                                             min_date, max_date,
-                                                                             include_bad_frames=True,
-                                                                             db_address=runtime_context.db_address))
-    expected_image_count = 0
-    for observation in observations:
-        for configuration in observation['request']['configurations']:
-            if frame_type.upper() == configuration['type']:
-                for instrument_config in configuration['instrument_configs']:
-                    expected_image_count += instrument_config['exposure_count']
-    logger.info('expected image count: {0}, completed image count: {1}'.format(str(expected_image_count),
-                                                                               str(completed_image_count)))
-    if completed_image_count < expected_image_count and self.request.retries < 3:
-        logger.info('Number of processed images less than expected. '
-                    'Expected: {}, Completed: {}'.format(expected_image_count, completed_image_count),
->>>>>>> 485a1336
                     extra_tags={'site': instrument.site, 'min_date': min_date, 'max_date': max_date,
                                 'instrument': instrument.name, 'frame_type': frame_type})
 
-        completed_image_count = len(dbs.get_individual_calibration_images(instrument, frame_type,
-                                                                          min_date, max_date, include_bad_frames=True,
-                                                                          db_address=runtime_context.db_address))
+        completed_image_count = len(dbs.get_individual_cal_frames(instrument, frame_type,
+                                                                  min_date, max_date, include_bad_frames=True,
+                                                                  db_address=runtime_context.db_address))
         expected_image_count = 0
         for observation in observations:
             for configuration in observation['request']['configurations']:
@@ -219,14 +144,6 @@
 
     if retry:
         raise self.retry()
-<<<<<<< HEAD
-=======
-    else:
-        logger.info('Starting to stack', extra_tags={'site': instrument.site, 'min_date': min_date,
-                                                     'max_date': max_date, 'instrument': instrument.camera,
-                                                     'frame_type': frame_type})
-        calibrations.process_master_maker(instrument, frame_type, min_date, max_date, runtime_context)
->>>>>>> 485a1336
 
 
 @app.task(name='celery.process_image')
@@ -236,22 +153,17 @@
     :param runtime_context: Context object with runtime environment info
     """
     runtime_context = Context(runtime_context)
-    logger.info('Running process image.')
-    filename = get_filename_from_info(file_info)
     try:
         if realtime_utils.need_to_process_image(file_info, runtime_context):
+            if 'path' in file_info:
+                filename = os.path.basename(file_info['path'])
+            else:
+                filename = file_info.get('filename')
             logger.info('Reducing frame', extra_tags={'filename': filename})
             # Increment the number of tries for this file
-<<<<<<< HEAD
-            realtime_utils.increment_try_number(path, db_address=runtime_context.db_address)
-            stage_utils.run_pipeline_stages(path, runtime_context)
-            realtime_utils.set_file_as_processed(path, db_address=runtime_context.db_address)
-
-=======
             realtime_utils.increment_try_number(filename, db_address=runtime_context.db_address)
-            run(file_info, runtime_context)
+            stage_utils.run_pipeline_stages(file_info, runtime_context)
             realtime_utils.set_file_as_processed(filename, db_address=runtime_context.db_address)
->>>>>>> 485a1336
     except Exception:
         logger.error("Exception processing frame: {error}".format(error=logs.format_exception()),
-                     extra_tags={'filename': filename})+                     extra_tags={'file_info': file_info})