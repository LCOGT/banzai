import os
import logging
from datetime import datetime, timedelta
from dateutil.parser import parse

from celery import Celery

from banzai import dbs, calibrations, logs
<<<<<<< HEAD
from banzai.utils import date_utils, realtime_utils, lake_utils, stage_utils
=======
from banzai.utils import date_utils, realtime_utils, observation_utils
from banzai.utils.stage_utils import run
>>>>>>> 1d3d21cf
from celery.signals import setup_logging
from banzai.context import Context

app = Celery('banzai')
app.config_from_object('banzai.celeryconfig')
app.conf.update(broker_url=os.getenv('REDIS_HOST', 'redis://localhost:6379/0'))

logger = logging.getLogger('banzai')

RETRY_DELAY = int(os.getenv('RETRY_DELAY', 600))


@setup_logging.connect
def setup_loggers(*args, **kwargs):
    logs.set_log_level(os.getenv('BANZAI_WORKER_LOGLEVEL', 'INFO'))


@app.task(name='celery.schedule_calibration_stacking')
def schedule_calibration_stacking(site: str, runtime_context: dict, min_date=None, max_date=None, frame_types=None):
    runtime_context = Context(runtime_context)
    if min_date is None or max_date is None:
        timezone_for_site = dbs.get_timezone(site, db_address=runtime_context.db_address)
        min_date, max_date = date_utils.get_min_and_max_dates_for_calibration_scheduling(timezone_for_site)

    calibration_blocks = observation_utils.get_calibration_blocks_for_time_range(site, max_date, min_date)

    if frame_types is None:
        frame_types = runtime_context.CALIBRATION_IMAGE_TYPES

    for frame_type in frame_types:
        logger.info('Scheduling stacking', extra_tags={'site': site, 'min_date': min_date, 'max_date': max_date,
                                                       'frame_type': frame_type})

        instruments = dbs.get_instruments_at_site(site=site, db_address=runtime_context.db_address)
        for instrument in instruments:
            logger.info('Checking for scheduled calibration blocks', extra_tags={'site': site, 'min_date': min_date,
                                                                                 'max_date': max_date,
                                                                                 'instrument': instrument.camera,
                                                                                 'frame_type': frame_type})
            blocks_for_calibration = observation_utils.filter_calibration_blocks_for_type(instrument, frame_type,
                                                                                   calibration_blocks)
            if len(blocks_for_calibration) > 0:
                # Set the delay to after the latest block end
                calibration_end_time = max([parse(block['end']) for block in blocks_for_calibration]).replace(tzinfo=None)
                stack_delay = timedelta(seconds=runtime_context.CALIBRATION_STACK_DELAYS[frame_type.upper()])
                now = datetime.utcnow().replace(microsecond=0)
                message_delay = calibration_end_time - now + stack_delay
                if message_delay.days < 0:
                    message_delay_in_seconds = 0  # Remove delay if block end is in the past
                else:
                    message_delay_in_seconds = message_delay.seconds

                schedule_time = now + timedelta(seconds=message_delay_in_seconds)
                logger.info('Scheduling stacking at {}'.format(schedule_time.strftime(date_utils.TIMESTAMP_FORMAT)),
                            extra_tags={'site': site, 'min_date': min_date, 'max_date': max_date,
                                        'instrument': instrument.camera, 'frame_type': frame_type})
                stack_calibrations.apply_async(args=(min_date, max_date, instrument.id, frame_type,
                                                     vars(runtime_context), blocks_for_calibration),
                                               countdown=message_delay_in_seconds)
            else:
                logger.warning('No scheduled calibration blocks found.',
                               extra_tags={'site': site, 'min_date': min_date, 'max_date': max_date,
                                           'instrument': instrument.name, 'frame_type': frame_type})


@app.task(name='celery.stack_calibrations', bind=True, default_retry_delay=RETRY_DELAY)
def stack_calibrations(self, min_date: str, max_date: str, instrument_id: int, frame_type: str,
                       runtime_context: dict, observations: list):
    runtime_context = Context(runtime_context)
    instrument = dbs.get_instrument_by_id(instrument_id, db_address=runtime_context.db_address)
    logger.info('Checking if we are ready to stack',
                extra_tags={'site': instrument.site, 'min_date': min_date, 'max_date': max_date,
                            'instrument': instrument.name, 'frame_type': frame_type})

    completed_image_count = len(dbs.get_individual_calibration_images(instrument, frame_type,
                                                                      min_date, max_date, include_bad_frames=True,
                                                                      db_address=runtime_context.db_address))
    expected_image_count = 0
    for observation in observations:
        for configuration in observation['request']['configurations']:
            if frame_type.upper() == configuration['type']:
                for instrument_config in configuration['instrument_configs']:
                    expected_image_count += instrument_config['exposure_count']
    logger.info('expected image count: {0}, completed image count: {1}'.format(str(expected_image_count), str(completed_image_count)))
    if completed_image_count < expected_image_count and self.request.retries < 3:
        logger.info('Number of processed images less than expected. '
                    'Expected: {}, Completed: {}'.format(expected_image_count, completed_image_count),
                    extra_tags={'site': instrument.site, 'min_date': min_date, 'max_date': max_date,
                                'instrument': instrument.camera, 'frame_type': frame_type})
        raise self.retry()
    else:
        logger.info('Starting to stack', extra_tags={'site': instrument.site, 'min_date': min_date,
                                                      'max_date': max_date, 'instrument': instrument.camera,
                                                      'frame_type': frame_type})
        calibrations.make_master_calibrations(instrument, frame_type, min_date, max_date, runtime_context)


@app.task(name='celery.process_image')
def process_image(path: str, runtime_context: dict):
    runtime_context = Context(runtime_context)
    logger.info('Running process image.')
    try:
        if realtime_utils.need_to_process_image(path, runtime_context):
            logger.info('Reducing frame', extra_tags={'filename': os.path.basename(path)})

            # Increment the number of tries for this file
            realtime_utils.increment_try_number(path, db_address=runtime_context.db_address)
            stage_utils.run_pipeline_stages(path, runtime_context)
            realtime_utils.set_file_as_processed(path, db_address=runtime_context.db_address)

    except Exception:
        logger.error("Exception processing frame: {error}".format(error=logs.format_exception()),
                     extra_tags={'filename': os.path.basename(path)})<|MERGE_RESOLUTION|>--- conflicted
+++ resolved
@@ -6,12 +6,7 @@
 from celery import Celery
 
 from banzai import dbs, calibrations, logs
-<<<<<<< HEAD
-from banzai.utils import date_utils, realtime_utils, lake_utils, stage_utils
-=======
-from banzai.utils import date_utils, realtime_utils, observation_utils
-from banzai.utils.stage_utils import run
->>>>>>> 1d3d21cf
+from banzai.utils import date_utils, realtime_utils, observation_utils, stage_utils
 from celery.signals import setup_logging
 from banzai.context import Context
 
@@ -36,7 +31,8 @@
         timezone_for_site = dbs.get_timezone(site, db_address=runtime_context.db_address)
         min_date, max_date = date_utils.get_min_and_max_dates_for_calibration_scheduling(timezone_for_site)
 
-    calibration_blocks = observation_utils.get_calibration_blocks_for_time_range(site, max_date, min_date)
+    calibration_blocks = observation_utils.get_calibration_blocks_for_time_range(site, max_date, min_date,
+                                                                                 runtime_context)
 
     if frame_types is None:
         frame_types = runtime_context.CALIBRATION_IMAGE_TYPES
