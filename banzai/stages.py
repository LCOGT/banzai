--- conflicted
+++ resolved
@@ -19,23 +19,12 @@
         return '.'.join([__name__, self.__class__.__name__])
 
     def run(self, images):
-<<<<<<< HEAD
-        images.sort(key=self.get_grouping)
-        processed_images = []
-        for _, image_set in itertools.groupby(images, self.get_grouping):
-            try:
-                processed_images += self.run_stage(image_set)
-            except Exception:
-                logger.error(logs.format_exception())
-        return processed_images
-=======
         logger.info('Running {0}'.format(self.stage_name), image=images[0])
         try:
             images = self.do_stage(images)
-        except Exception as e:
-            logger.error(e)
+        except Exception:
+            logger.error(logs.format_exception())
         return images
->>>>>>> 77d549b5
 
     @abc.abstractmethod
     def do_stage(self, images):
