--- conflicted
+++ resolved
@@ -7,15 +7,9 @@
 
 def get_calibration_blocks_for_time_range(site, start_before, start_after, context):
     payload = {'start_before': start_before, 'start_after': start_after, 'site': site,
-<<<<<<< HEAD
                'proposal': context.CALIBRATE_PROPOSAL_ID, 'aborted': 'false', 'canceled': 'false', 'order': '-start',
-               'offset': ''}
+               'offset': '', 'limit': 1000}
     response = requests.get(context.OBSERVATION_PORTAL_URL, params=payload)
-=======
-               'proposal': CALIBRATE_PROPOSAL_ID, 'aborted': 'false', 'canceled': 'false', 'order': '-start',
-               'offset': '', 'limit': 1000}
-    response = requests.get(OBSERVATION_PORTAL_URL, params=payload)
->>>>>>> 7c28ed7a
     response.raise_for_status()
     results = response.json()['results']
     for observation in results:
