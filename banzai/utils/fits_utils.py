import logging
from typing import Optional
import requests

from banzai import logs

import numpy as np
from astropy.io import fits
from astropy.coordinates import SkyCoord
from astropy import units
from tenacity import retry, wait_exponential, stop_after_attempt
import io
import os

logger = logging.getLogger('banzai')

FITS_MANDATORY_KEYWORDS = ['SIMPLE', 'BITPIX', 'NAXIS', 'EXTEND', 'COMMENT', 'CHECKSUM', 'DATASUM']


def sanitize_header(header):
    # Remove the mandatory keywords from a header so it can be copied to a new
    # image.
    header = header.copy()

    # Let the new data decide what these values should be
    for i in FITS_MANDATORY_KEYWORDS:
        if i in header.keys():
            header.pop(i)

    return header


def table_to_fits(table):
    """
    Convert an astropy table to a fits binary table HDU
    :param table: astropy table
    :return: fits BinTableHDU
    """
    hdu = fits.BinTableHDU(table)
    # Put in the description keywords
    for k in hdu.header.keys():
        if 'TTYPE' in k:
            column_name = hdu.header[k].lower()
            description = table[column_name].description
            hdu.header[k] = (column_name.upper(), description)
            # Get the value of n in TTYPE
            n = k[5:]
            hdu.header['TCOMM{0}'.format(n)] = description
    return hdu


def parse_ra_dec(header):
    try:
        coord = SkyCoord(header.get('CRVAl1'), header.get('CRVAL2'), unit=(units.degree, units.degree))
        ra = coord.ra.deg
        dec = coord.dec.deg
    except (ValueError, TypeError):
        # Fallback to RA and DEC
        try:
            coord = SkyCoord(header.get('RA'), header.get('DEC'), unit=(units.hourangle, units.degree))
            ra = coord.ra.deg
            dec = coord.dec.deg
        except (ValueError, TypeError):
            # Fallback to Cat-RA and CAT-DEC
            try:
                coord = SkyCoord(header.get('CAT-RA'), header.get('CAT-DEC'), unit=(units.hourangle, units.degree))
                ra = coord.ra.deg
                dec = coord.dec.deg
            except (ValueError, TypeError) as e:
                logger.error('Could not get initial pointing guess. {0}'.format(e),
                             extra_tags={'filename': header.get('ORIGNAME')})
                ra, dec = np.nan, np.nan
    return ra, dec


def get_primary_header(filename) -> Optional[fits.Header]:
    try:
        header = fits.getheader(filename, ext=0)
        for keyword in header:
            if keyword not in FITS_MANDATORY_KEYWORDS:
                return header
        return fits.getheader(filename, ext=1)

    except Exception:
        logger.error("Unable to open fits file: {}".format(logs.format_exception()), extra_tags={'filename': filename})
        return None


# Stop after 4 attempts, and back off exponentially with a minimum wait time of 4 seconds, and a maximum of 10.
# If it fails after 4 attempts, "reraise" the original exception back up to the caller.
@retry(wait=wait_exponential(multiplier=2, min=4, max=10), stop=stop_after_attempt(4), reraise=True)
def download_from_s3(file_info, context, is_raw_frame=False):
    frame_id = file_info.get('frameid')

    logger.info(f"Downloading file {file_info.get('filename')} from archive. ID: {frame_id}.",
                extra_tags={'filename': file_info.get('filename'),
                            'attempt_number': download_from_s3.retry.statistics['attempt_number']})

    if is_raw_frame:
        url = f'{context.RAW_DATA_FRAME_URL}/{frame_id}'
        archive_auth_token = context.RAW_DATA_AUTH_TOKEN
    else:
        url = f'{context.ARCHIVE_FRAME_URL}/{frame_id}'
        archive_auth_token = context.ARCHIVE_AUTH_TOKEN
    response = requests.get(url, headers=archive_auth_token).json()
    buffer = io.BytesIO()
    buffer.write(requests.get(response['url'], stream=True).content)
    return buffer, frame_id


def get_configuration_mode(header):
    configuration_mode = header.get('CONFMODE', 'default')
    # If the configuration mode is not in the header, fallback to default to support legacy data
    if configuration_mode == 'N/A' or configuration_mode == 0 or configuration_mode.lower() == 'normal':
        configuration_mode = 'default'

    header['CONFMODE'] = configuration_mode
    return configuration_mode


def open_fits_file(file_info, context, is_raw_frame=False):
    if file_info.get('path') is not None and os.path.exists(file_info.get('path')):
        buffer = open(file_info.get('path'), 'rb')
        filename = os.path.basename(file_info.get('path'))
        frame_id = None
    elif file_info.get('frameid') is not None:
<<<<<<< HEAD
        buffer, frame_id = download_from_s3(file_info, context, is_raw_frame=is_raw_frame)
=======
        buffer = download_from_s3(file_info, context, is_raw_frame=is_raw_frame)
>>>>>>> a8a32ee5
        filename = file_info.get('filename')
    else:
        raise ValueError('This file does not exist and there is no frame id to get it from S3.')

    hdu_list = fits.open(buffer, memmap=False)
    uncompressed_hdu_list = unpack(hdu_list)
    hdu_list.close()
    buffer.close()
    del hdu_list
    del buffer

    return uncompressed_hdu_list, filename, frame_id


def unpack(compressed_hdulist: fits.HDUList) -> fits.HDUList:
    # If the primary fits header only has the mandatory keywords, then we throw away that extension
    # and extension 1 gets moved to 0
    # Otherwise the primary HDU is kept
    move_1_to_0 = True
    for keyword in compressed_hdulist[0].header:
        if keyword not in FITS_MANDATORY_KEYWORDS:
            move_1_to_0 = False
            break
    if not move_1_to_0 or not isinstance(compressed_hdulist[1], fits.CompImageHDU):
        primary_hdu = fits.PrimaryHDU(data=None, header=compressed_hdulist[0].header)
    else:
        data_type = str(compressed_hdulist[1].data.dtype)
        if 'int' == data_type[:3]:
            data_type = 'u' + data_type
            data = np.array(compressed_hdulist[1].data, getattr(np, data_type))
        else:
            data = compressed_hdulist[1].data
        primary_hdu = fits.PrimaryHDU(data=data, header=compressed_hdulist[1].header)
        if 'ZDITHER0' in primary_hdu.header:
            primary_hdu.header.pop('ZDITHER0')
    hdulist = [primary_hdu]
    if move_1_to_0:
        starting_extension = 2
    else:
        starting_extension = 1
    for hdu in compressed_hdulist[starting_extension:]:
        if isinstance(hdu, fits.CompImageHDU):
            data_type = str(hdu.data.dtype)
            if 'int' == data_type[:3]:
                data_type = getattr(np, 'u' + data_type)
                data = np.array(hdu.data, data_type)
            else:
                data = np.array(hdu.data, hdu.data.dtype)
            header = hdu.header
            hdulist.append(fits.ImageHDU(data=data, header=header))
        elif isinstance(hdu, fits.BinTableHDU):
            hdulist.append(fits.BinTableHDU(data=hdu.data, header=hdu.header))
        else:
            hdulist.append(fits.ImageHDU(data=hdu.data, header=hdu.header))
    return fits.HDUList(hdulist)


def pack(uncompressed_hdulist: fits.HDUList) -> fits.HDUList:
    if uncompressed_hdulist[0].data is None:
        primary_hdu = fits.PrimaryHDU(header=uncompressed_hdulist[0].header)
        hdulist = [primary_hdu]
    else:
        primary_hdu = fits.PrimaryHDU()
        compressed_hdu = fits.CompImageHDU(data=np.ascontiguousarray(uncompressed_hdulist[0].data),
                                           header=uncompressed_hdulist[0].header, quantize_level=64,
                                           dither_seed=2048, quantize_method=1)
        hdulist = [primary_hdu, compressed_hdu]

    for hdu in uncompressed_hdulist[1:]:
        if isinstance(hdu, fits.ImageHDU):
            compressed_hdu = fits.CompImageHDU(data=np.ascontiguousarray(hdu.data), header=hdu.header,
                                               quantize_level=64, quantize_method=1)
            hdulist.append(compressed_hdu)
        else:
            hdulist.append(hdu)
    return fits.HDUList(hdulist)


def to_fits_image_extension(data, master_extension_name, extension_name, context, extension_version=None):
    extension_name = master_extension_name + extension_name
    for extname_to_condense in context.EXTENSION_NAMES_TO_CONDENSE:
        extension_name = extension_name.replace(extname_to_condense, '')
    header = fits.Header({'EXTNAME': extension_name})
    if extension_version is not None:
        header['EXTVER'] = extension_version
    return fits.ImageHDU(data=data, header=header)<|MERGE_RESOLUTION|>--- conflicted
+++ resolved
@@ -124,11 +124,7 @@
         filename = os.path.basename(file_info.get('path'))
         frame_id = None
     elif file_info.get('frameid') is not None:
-<<<<<<< HEAD
         buffer, frame_id = download_from_s3(file_info, context, is_raw_frame=is_raw_frame)
-=======
-        buffer = download_from_s3(file_info, context, is_raw_frame=is_raw_frame)
->>>>>>> a8a32ee5
         filename = file_info.get('filename')
     else:
         raise ValueError('This file does not exist and there is no frame id to get it from S3.')
