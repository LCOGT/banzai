--- conflicted
+++ resolved
@@ -1,12 +1,7 @@
-import tempfile
 import logging
-<<<<<<< HEAD
 from typing import Optional
-=======
-import copy
 import requests
 
->>>>>>> 485a1336
 from banzai import logs
 
 import numpy as np
@@ -14,6 +9,8 @@
 from astropy.coordinates import SkyCoord
 from astropy import units
 from tenacity import retry, wait_exponential, stop_after_attempt
+import io
+import os
 
 logger = logging.getLogger('banzai')
 
@@ -76,7 +73,6 @@
     return ra, dec
 
 
-<<<<<<< HEAD
 def get_primary_header(filename) -> Optional[fits.Header]:
     try:
         header = fits.getheader(filename, ext=0)
@@ -88,166 +84,22 @@
     except Exception:
         logger.error("Unable to open fits file: {}".format(logs.format_exception()), extra_tags={'filename': filename})
         return None
-=======
-def open_fits_file(file_info, runtime_context):
-    """
-    Load a fits file
-
-    Parameters
-    ----------
-    :param file_info: Queue message body: dict
-    :param runtime_context: Context object with runtime environment info
-
-    Returns
-    -------
-    hdulist: astropy.io.fits
-
-    Notes
-    -----
-    This is a wrapper to astropy.io.fits.open but funpacks the file first.
-    """
-    base_filename, file_extension = os.path.splitext(get_filename_from_info(file_info))
-    path_to_file = get_local_path_from_info(file_info, runtime_context)
-
-    need_to_download = False
-    if not os.path.isfile(path_to_file):
-        need_to_download = True
-
-    if file_extension == '.fz':
-        with tempfile.TemporaryDirectory() as tmpdirname:
-            output_filepath = os.path.join(tmpdirname, base_filename)
-            if need_to_download:
-                downloaded_filepath = download_from_s3(file_info, tmpdirname, runtime_context)
-                os.system('funpack -O {0} {1}'.format(output_filepath, downloaded_filepath))
-            else:
-                os.system('funpack -O {0} {1}'.format(output_filepath, path_to_file))
-
-            hdulist = fits.open(output_filepath, 'readonly')
-            hdulist_copy = copy.deepcopy(hdulist)
-            hdulist.close()
-    else:
-        hdulist = fits.open(path_to_file, 'readonly')
-        hdulist_copy = copy.deepcopy(hdulist)
-        hdulist.close()
-    return hdulist_copy
-
-
-def open_image(file_info, runtime_context):
-    """
-    Load an image from a FITS file
-
-    Parameters
-    ----------
-    :param file_info: Queue message body: dict
-    :param runtime_context: Context object with runtime environment info
-
-    Returns
-    -------
-    data: numpy array
-          image data; will have 3 dimensions if the file was either multi-extension or
-          a datacube
-    header: astropy.io.fits.Header
-            Header from the primary extension
-    bpm: numpy array
-         Array of bad pixel mask values if the BPM extension exists. None otherwise.
-    extension_headers: list of astropy.io.fits.Header
-                       List of headers from other SCI extensions that are not the
-                       primary extension
-
-    Notes
-    -----
-    The file can be either compressed or not. If there are multiple extensions,
-    e.g. Sinistros, the extensions should be (SCI, 1), (SCI, 2), ...
-    Sinsitro frames that were taken as datacubes will be munged later so that the
-    output images are consistent
-    """
-    hdulist = open_fits_file(file_info, runtime_context)
-
-    # Get the main header
-    header = hdulist[0].header
-
-    # Check for multi-extension fits
-    extension_headers = []
-    sci_extensions = get_extensions_by_name(hdulist, 'SCI')
-    if len(sci_extensions) > 1:
-        data = np.zeros((len(sci_extensions), sci_extensions[0].data.shape[0],
-                         sci_extensions[0].data.shape[1]), dtype=np.float32)
-        for i, hdu in enumerate(sci_extensions):
-            data[i, :, :] = hdu.data[:, :]
-            extension_headers.append(hdu.header)
-    elif len(sci_extensions) == 1:
-        data = sci_extensions[0].data.astype(np.float32)
-    else:
-        data = hdulist[0].data.astype(np.float32)
-
-    try:
-        bpm = hdulist['BPM'].data.astype(np.uint8)
-    except KeyError:
-        bpm = None
-
-    return data, header, bpm, extension_headers
-
-
-def get_basename(path):
-    basename = None
-    if path is not None:
-        filename = os.path.basename(path)
-        if filename.find('.') > 0:
-            basename = filename[:filename.index('.')]
-        else:
-            basename = filename
-    return basename
 
 
 # Stop after 4 attempts, and back off exponentially with a minimum wait time of 4 seconds, and a maximum of 10.
 # If it fails after 4 attempts, "reraise" the original exception back up to the caller.
 @retry(wait=wait_exponential(multiplier=2, min=4, max=10), stop=stop_after_attempt(4), reraise=True)
-def download_from_s3(file_info, output_directory, runtime_context):
+def download_from_s3(file_info, runtime_context):
     frame_id = file_info.get('frameid')
-    filename = get_filename_from_info(file_info)
 
     logger.info(f"Downloading file {file_info.get('filename')} from archive. ID: {frame_id}.",
                 extra_tags={'filename': file_info.get('filename'),
                             'attempt_number': download_from_s3.retry.statistics['attempt_number']})
-
-    if frame_id is not None:
-        url = f'{runtime_context.ARCHIVE_FRAME_URL}/{frame_id}'
-        response = requests.get(url, headers=runtime_context.ARCHIVE_AUTH_TOKEN).json()
-        path = os.path.join(output_directory, response['filename'])
-        with open(path, 'wb') as f:
-            f.write(requests.get(response['url'], stream=True).content)
-    else:
-        basename = get_basename(filename)
-        url = f'{runtime_context.ARCHIVE_FRAME_URL}/?basename={basename}'
-        response = requests.get(url, headers=runtime_context.ARCHIVE_AUTH_TOKEN).json()
-        path = os.path.join(output_directory, response['results'][0]['filename'])
-        with open(path, 'wb') as f:
-            f.write(requests.get(response['results'][0]['url'], stream=True).content)
-
-    return path
-
-
-def get_extensions_by_name(fits_hdulist, name):
-    """
-    Get a list of the science extensions from a multi-extension fits file (HDU list)
-
-    Parameters
-    ----------
-    fits_hdulist: HDUList
-                  input fits HDUList to search for SCI extensions
-
-    name: str
-          Extension name to collect, e.g. SCI
-
-    Returns
-    -------
-    HDUList: an HDUList object with only the SCI extensions
-    """
-    # The following of using False is just an awful convention and will probably be
-    # deprecated at some point
-    extension_info = fits_hdulist.info(False)
-    return fits.HDUList([fits_hdulist[ext[0]] for ext in extension_info if ext[1] == name])
->>>>>>> 485a1336
+    url = f'{runtime_context.ARCHIVE_FRAME_URL}/{frame_id}'
+    response = requests.get(url, headers=runtime_context.ARCHIVE_AUTH_TOKEN).json()
+    buffer = io.BytesIO()
+    buffer.write(requests.get(response['url'], stream=True).content)
+    return buffer
 
 
 def get_configuration_mode(header):
@@ -260,17 +112,24 @@
     return configuration_mode
 
 
-<<<<<<< HEAD
-def open_fits_file(filename: str):
-    # TODO: deal with a datacube and munging
-    # TODO: detect if AWS frame and stream the file in rather than just opening the file,
-    # this is done using boto3 and a io.BytesIO() buffer
-    with open(filename, 'rb') as f:
-        hdu_list = fits.open(f, memmap=False)
-        uncompressed_hdu_list = unpack(hdu_list)
-        hdu_list.close()
-        del hdu_list
-    return uncompressed_hdu_list
+def open_fits_file(file_info, context):
+    if file_info.get('path') is not None and os.path.exists(file_info.get('path')):
+        buffer = open(file_info.get('path'), 'rb')
+        filename = os.path.basename(file_info.get('path'))
+    elif file_info.get('frameid') is not None:
+        buffer = download_from_s3(file_info, context)
+        filename = file_info.get('filename')
+    else:
+        raise ValueError('This file does not exist and there is no frame id to get it from S3.')
+
+    hdu_list = fits.open(buffer, memmap=False)
+    uncompressed_hdu_list = unpack(hdu_list)
+    hdu_list.close()
+    buffer.close()
+    del hdu_list
+    del buffer
+
+    return uncompressed_hdu_list, filename
 
 
 def unpack(compressed_hdulist: fits.HDUList) -> fits.HDUList:
@@ -330,8 +189,7 @@
     for hdu in uncompressed_hdulist[1:]:
         if isinstance(hdu, fits.ImageHDU):
             compressed_hdu = fits.CompImageHDU(data=np.ascontiguousarray(hdu.data), header=hdu.header,
-                                               quantize_level=64,
-                                               dither_seed=2048, quantize_method=1)
+                                               quantize_level=64, quantize_method=1)
             hdulist.append(compressed_hdu)
         else:
             hdulist.append(hdu)
@@ -345,70 +203,4 @@
     header = fits.Header({'EXTNAME': extension_name})
     if extension_version is not None:
         header['EXTVER'] = extension_version
-    return fits.ImageHDU(data=data, header=header)
-=======
-def get_primary_header(file_info, runtime_context):
-    try:
-        hdulist = open_fits_file(file_info, runtime_context)
-        return hdulist[0].header
-    except Exception:
-        logger.error("Unable to open fits file: {}".format(logs.format_exception()),
-                     extra_tags={'filename': get_filename_from_info(file_info)})
-        return None
-
-
-def get_filename_from_info(file_info):
-    """
-    Get a filename from a queue message
-    :param file_info: Queue message body: dict
-    :return: filename : str
-
-    When running using a /archive mount, BANZAI listens on the fits_queue, which contains a
-    path to an image on the archive machine. When running using AWS and s3, we listen to archived_fits
-    which contains a complete dictionary of image parameters, one of which is a filename including extension.
-    """
-    path = file_info.get('path')
-    if path is None:
-        path = file_info.get('filename')
-    return os.path.basename(path)
-
-
-def get_local_path_from_info(file_info, runtime_context):
-    """
-    Given a message from an LCO fits queue, determine where the image would
-    be stored locally by the pipeline.
-    :param file_info: Queue message body: dict
-    :param runtime_context: Context object with runtime environment info
-    :return: filepath: str
-    """
-    if is_s3_queue_message(file_info):
-        # archived_fits contains a dictionary of image attributes and header values
-        path = os.path.join(runtime_context.processed_path, file_info.get('SITEID'),
-                            file_info.get('INSTRUME'), file_info.get('DAY-OBS'))
-
-        if file_info.get('RLEVEL') == 0:
-            path = os.path.join(path, 'raw')
-        elif file_info.get('RLEVEL') == 91:
-            path = os.path.join(path, 'processed')
-
-        path = os.path.join(path, file_info.get('filename'))
-    else:
-        # fits_queue contains paths to images on /archive
-        path = file_info.get('path')
-
-    return path
-
-
-def is_s3_queue_message(file_info):
-    """
-    Determine if we are reading from s3 based on the contents of the
-    message on the queue
-    :param file_info: Queue message body: dict
-    :return: True if we should read from s3, else False
-    """
-    s3_queue_message = False
-    if file_info.get('path') is None:
-        s3_queue_message = True
-
-    return s3_queue_message
->>>>>>> 485a1336
+    return fits.ImageHDU(data=data, header=header)