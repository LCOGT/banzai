import requests
import logging
import copy
from banzai.settings import CALIBRATE_PROPOSAL_ID, LAKE_URL

logger = logging.getLogger('banzai')


def get_calibration_blocks_for_time_range(site, start_before, start_after):
    payload = {'start_before': start_before, 'start_after': start_after, 'site': site,
               'proposal': CALIBRATE_PROPOSAL_ID, 'state': ['PENDING', 'IN_PROGRESS', 'COMPLETED', 'FAILED'], 'order': '-start',
               'offset': ''}
    response = requests.get('https://observe.lco.global/api/observations/', params=payload)
    response.raise_for_status()
    results = response.json()['results']
    for observation in results:
        for config in observation['request']['configurations']:
            config['type'] = config['type'].replace('_', '')
    return results


<<<<<<< HEAD
def filter_calibration_blocks_for_type(instrument, calibration_type, observations):
    calibration_observations = []
    for observation in observations:
        if instrument.site == observation['site'] and instrument.enclosure == observation['enclosure']:
            filtered_observation = copy.deepcopy(observation)
            filtered_observation['request']['configurations'] = []
            for configuration in observation['request']['configurations']:
                if calibration_type.upper() == configuration['type'] and instrument.type.upper() == configuration['instrument_type'] and instrument.camera == configuration['instrument_name']:
                    filtered_observation['request']['configurations'].append(configuration)
            if len(filtered_observation['request']['configurations']) != 0:
                calibration_observations.append(filtered_observation)
    return calibration_observations
=======
def filter_calibration_blocks_for_type(instrument, calibration_type, blocks):
    calibration_blocks = []
    for block in blocks:
        if instrument.type.upper() == block['instrument_class'] and instrument.site == block['site'] and instrument.enclosure == block['observatory']:
            filtered_block = copy.deepcopy(block)
            filtered_block['molecules'] = []
            for molecule in block['molecules']:
                if calibration_type.upper() == molecule['type'] and instrument.name == molecule['inst_name']:
                    filtered_block['molecules'].append(molecule)
            calibration_blocks.append(filtered_block)
    return calibration_blocks
>>>>>>> 9492cb85
<|MERGE_RESOLUTION|>--- conflicted
+++ resolved
@@ -19,7 +19,6 @@
     return results
 
 
-<<<<<<< HEAD
 def filter_calibration_blocks_for_type(instrument, calibration_type, observations):
     calibration_observations = []
     for observation in observations:
@@ -27,21 +26,8 @@
             filtered_observation = copy.deepcopy(observation)
             filtered_observation['request']['configurations'] = []
             for configuration in observation['request']['configurations']:
-                if calibration_type.upper() == configuration['type'] and instrument.type.upper() == configuration['instrument_type'] and instrument.camera == configuration['instrument_name']:
+                if calibration_type.upper() == configuration['type'] and instrument.type.upper() == configuration['instrument_type'] and instrument.name == configuration['instrument_name']:
                     filtered_observation['request']['configurations'].append(configuration)
             if len(filtered_observation['request']['configurations']) != 0:
                 calibration_observations.append(filtered_observation)
-    return calibration_observations
-=======
-def filter_calibration_blocks_for_type(instrument, calibration_type, blocks):
-    calibration_blocks = []
-    for block in blocks:
-        if instrument.type.upper() == block['instrument_class'] and instrument.site == block['site'] and instrument.enclosure == block['observatory']:
-            filtered_block = copy.deepcopy(block)
-            filtered_block['molecules'] = []
-            for molecule in block['molecules']:
-                if calibration_type.upper() == molecule['type'] and instrument.name == molecule['inst_name']:
-                    filtered_block['molecules'].append(molecule)
-            calibration_blocks.append(filtered_block)
-    return calibration_blocks
->>>>>>> 9492cb85
+    return calibration_observations