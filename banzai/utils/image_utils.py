import os
from glob import glob
import logging

from banzai import settings, logs
from banzai import logs
from banzai import dbs
from banzai.images import logger
from banzai.munge import munge
from banzai.utils.fits_utils import get_primary_header
from banzai.utils.instrument_utils import instrument_passes_criteria
from banzai.utils import import_utils
from banzai.exceptions import InhomogeneousSetException


logger = logging.getLogger('banzai')


FRAME_CLASS = import_utils.import_attribute(settings.FRAME_CLASS)


def get_obstype(header):
    return header.get('OBSTYPE', None)


def get_reduction_level(header):
    return header.get('RLEVEL', '00')


def is_master(header):
    return header.get('ISMASTER', False)


def select_images(image_list, image_type, db_address, ignore_schedulability, use_masters=False):
    images = []
    for filename in image_list:
        try:
            header = get_primary_header(filename)
            should_process = image_can_be_processed(header, db_address, use_masters=use_masters)
            should_process &= (image_type is None or get_obstype(header) == image_type)
            if not ignore_schedulability:
                instrument = dbs.get_instrument(header, db_address=db_address)
                should_process &= instrument.schedulable
            if should_process:
                images.append(filename)
        except Exception:
            logger.error(logs.format_exception(), extra_tags={'filename': filename})
    return images


def make_image_path_list(raw_path):
    if os.path.isdir(raw_path):
        # return the list of file and a dummy image configuration
        fits_files = glob(os.path.join(raw_path, '*.fits'))
        fz_files = glob(os.path.join(raw_path, '*.fits.fz'))

        fz_files_to_remove = []
        for i, f in enumerate(fz_files):
            if f[:-3] in fits_files:
                fz_files_to_remove.append(f)

        for f in fz_files_to_remove:
            fz_files.remove(f)
        image_path_list = fits_files + fz_files

    else:
        image_path_list = glob(raw_path)
    return image_path_list


def check_image_homogeneity(images, group_by_attributes=None):
    attribute_list = ['nx', 'ny', 'site', 'camera']
    if group_by_attributes is not None:
        attribute_list += group_by_attributes
    for attribute in attribute_list:
        if len(set([getattr(image, attribute) for image in images])) > 1:
            raise InhomogeneousSetException('Images have different {0}s'.format(attribute))


<<<<<<< HEAD
def image_can_be_processed(header, db_address, use_masters=False):
    instrument = dbs.get_instrument(header, db_address=db_address)
    passes = instrument_passes_criteria(instrument, settings.FRAME_SELECTION_CRITERIA)
    passes &= get_obstype(header) in settings.LAST_STAGE
    if not use_masters:
        passes &= get_reduction_level(header) == '00'
    if use_masters:
        passes &= is_master(header)
=======
# TODO: Ensure NRES images return False
def image_can_be_processed(header, db_address):
    if header is None:
        logger.warning('Header being checked to process image is None')
        return False
    # Short circuit if the instrument is a guider even if they don't exist in configdb
    if not get_obstype(header) in settings.LAST_STAGE:
        logger.warning('Image has an obstype that is not supported by banzai.')
        return False
    try:
        instrument = dbs.get_instrument(header, db_address=db_address)
    except ValueError:
        return False
    passes = instrument_passes_criteria(instrument, settings.FRAME_SELECTION_CRITERIA)
    if not passes:
        logger.debug('Image does not pass reduction criteria')
    passes &= get_reduction_level(header) == '00'
    if get_reduction_level(header) != '00':
        logger.debug('Image has nonzero reduction level')
>>>>>>> c508fa97
    return passes


def read_image(filename, runtime_context):
    try:
        image = FRAME_CLASS(runtime_context, filename=filename)
        if image.instrument is None:
            logger.error("Image instrument attribute is None, aborting", image=image)
            raise IOError
        munge(image)
        return image
    except Exception:
        logger.error('Error loading image: {error}'.format(error=logs.format_exception()),
                     extra_tags={'filename': filename})<|MERGE_RESOLUTION|>--- conflicted
+++ resolved
@@ -77,16 +77,6 @@
             raise InhomogeneousSetException('Images have different {0}s'.format(attribute))
 
 
-<<<<<<< HEAD
-def image_can_be_processed(header, db_address, use_masters=False):
-    instrument = dbs.get_instrument(header, db_address=db_address)
-    passes = instrument_passes_criteria(instrument, settings.FRAME_SELECTION_CRITERIA)
-    passes &= get_obstype(header) in settings.LAST_STAGE
-    if not use_masters:
-        passes &= get_reduction_level(header) == '00'
-    if use_masters:
-        passes &= is_master(header)
-=======
 # TODO: Ensure NRES images return False
 def image_can_be_processed(header, db_address):
     if header is None:
@@ -106,7 +96,6 @@
     passes &= get_reduction_level(header) == '00'
     if get_reduction_level(header) != '00':
         logger.debug('Image has nonzero reduction level')
->>>>>>> c508fa97
     return passes
 
 
