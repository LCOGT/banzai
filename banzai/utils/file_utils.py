import hashlib
import os
import logging

from kombu import Connection, Exchange

logger = logging.getLogger(__name__)


def post_to_archive_queue(image_path):
    exchange = Exchange('fits_files', type='fanout')
    with Connection('amqp://guest:guest@rabbitmq.lco.gtn:5672//?heartbeat=10') as conn:
        producer = conn.Producer(exchange=exchange)
        producer.publish({'path': image_path})
        producer.release()


def make_output_directory(runtime_context, image_config):
    # Create output directory if necessary
<<<<<<< HEAD
    output_directory = os.path.join(pipeline_context.processed_path, image_config.site,
                                    image_config.instrument.name, image_config.epoch)
=======
    output_directory = os.path.join(runtime_context.processed_path, image_config.site,
                                    image_config.camera, image_config.epoch)
>>>>>>> 6d88eb6f

    if runtime_context.preview_mode:
        output_directory = os.path.join(output_directory, 'preview')
    else:
        output_directory = os.path.join(output_directory, 'processed')

    if not os.path.exists(output_directory):
        os.makedirs(output_directory)

    return output_directory


def get_md5(filepath):
    with open(filepath, 'rb') as file:
        md5 = hashlib.md5(file.read()).hexdigest()
    return md5


def instantly_public(proposal_id):
    public_now = False
    if proposal_id in ['calibrate', 'standard', 'pointing']:
        public_now = True
    if 'epo' in proposal_id.lower():
        public_now = True
    return public_now


def ccdsum_to_filename(image):
    return 'bin{ccdsum}'.format(ccdsum=image.ccdsum.replace(' ', 'x'))


def filter_to_filename(image):
    return str(image.filter)<|MERGE_RESOLUTION|>--- conflicted
+++ resolved
@@ -17,13 +17,8 @@
 
 def make_output_directory(runtime_context, image_config):
     # Create output directory if necessary
-<<<<<<< HEAD
-    output_directory = os.path.join(pipeline_context.processed_path, image_config.site,
+    output_directory = os.path.join(runtime_context.processed_path, image_config.site,
                                     image_config.instrument.name, image_config.epoch)
-=======
-    output_directory = os.path.join(runtime_context.processed_path, image_config.site,
-                                    image_config.camera, image_config.epoch)
->>>>>>> 6d88eb6f
 
     if runtime_context.preview_mode:
         output_directory = os.path.join(output_directory, 'preview')
