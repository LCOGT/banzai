--- conflicted
+++ resolved
@@ -21,11 +21,7 @@
 from banzai.utils.stage_utils import run
 from banzai.utils import image_utils, date_utils, fits_utils
 from banzai import settings
-<<<<<<< HEAD
-from banzai.celery import process_image, schedule_stacking_checks, schedule_calibration_stacking, app
-=======
 from banzai.celery import process_image, submit_stacking_tasks_to_queue, schedule_calibration_stacking, app
->>>>>>> d1c86fef
 from celery.schedules import crontab
 import celery
 import celery.bin.beat
@@ -219,10 +215,7 @@
     beat.run()
 
 
-<<<<<<< HEAD
-=======
 # TODO: This entrypoint was retained for use with manual stacking, can likely be consolidated
->>>>>>> d1c86fef
 def e2e_stack_calibrations(runtime_context=None, raw_path=None):
     extra_console_arguments = [{'args': ['--site'],
                                 'kwargs': {'dest': 'site', 'help': 'Site code (e.g. ogg)', 'required': True}},
@@ -240,11 +233,7 @@
 
     runtime_context, raw_path = parse_directory_args(runtime_context, raw_path,
                                                      extra_console_arguments=extra_console_arguments)
-<<<<<<< HEAD
-    schedule_stacking_checks(runtime_context)
-=======
     submit_stacking_tasks_to_queue(runtime_context)
->>>>>>> d1c86fef
 
 
 def run_realtime_pipeline():
