""" main.py: Main driver script for banzai.

    The main() function is a console entry point.

Author
    Curtis McCully (cmccully@lcogt.net)

October 2015
"""
import argparse
import os
import logging
import sys
import dramatiq
import json

from datetime import datetime, timedelta
from kombu import Exchange, Connection, Queue
from kombu.mixins import ConsumerMixin
from lcogt_logging import LCOGTFormatter
from dramatiq.brokers.redis import RedisBroker

from banzai import dbs, realtime, logs
from banzai.context import Context, ContextJSONEncoder
from banzai.utils import image_utils, date_utils, fits_utils, instrument_utils, import_utils, lake_utils
from banzai.utils.image_utils import read_image
from banzai import settings


# Logger set up
logging.captureWarnings(True)
# Set up the root logger
root_logger = logging.getLogger()
root_handler = logging.StreamHandler(sys.stdout)
# Add handler
formatter = LCOGTFormatter()
root_handler.setFormatter(formatter)
root_handler.setLevel(getattr(logging, 'DEBUG'))
root_logger.addHandler(root_handler)


logger = logging.getLogger(__name__)

redis_broker = RedisBroker(host=os.getenv('REDIS_HOST', '127.0.0.1'))
dramatiq.set_broker(redis_broker)
dramatiq.set_encoder(ContextJSONEncoder())

RAW_PATH_CONSOLE_ARGUMENT = {'args': ["--raw-path"],
                             'kwargs': {'dest': 'raw_path', 'default': '/archive/engineering',
                                        'help': 'Top level directory where the raw data is stored'}}


def get_stages_todo(ordered_stages, last_stage=None, extra_stages=None):
    """

    Parameters
    ----------
    ordered_stages: list of banzai.stages.Stage objects
    last_stage: banzai.stages.Stage
                Last stage to do
    extra_stages: Stages to do after the last stage

    Returns
    -------
    stages_todo: list of banzai.stages.Stage
                 The stages that need to be done

    Notes
    -----
    Extra stages can be other stages that are not in the ordered_stages list.
    """
    if extra_stages is None:
        extra_stages = []

    if last_stage is None:
        last_index = None
    else:
        last_index = ordered_stages.index(last_stage) + 1

    stages_todo = [import_utils.import_attribute(stage) for stage in ordered_stages[:last_index]]

    stages_todo += [import_utils.import_attribute(stage) for stage in extra_stages]

    return stages_todo


def parse_args(extra_console_arguments=None, parser_description='Process LCO data.'):
    """Parse arguments, including default command line argument, and set the overall log level"""

    parser = argparse.ArgumentParser(description=parser_description)

    parser.add_argument("--processed-path", default='/archive/engineering',
                        help='Top level directory where the processed data will be stored')
    parser.add_argument("--log-level", default='debug', choices=['debug', 'info', 'warning',
                                                                 'critical', 'fatal', 'error'])
    parser.add_argument('--post-to-archive', dest='post_to_archive', action='store_true',
                        default=False)
    parser.add_argument('--post-to-elasticsearch', dest='post_to_elasticsearch', action='store_true',
                        default=False)
    parser.add_argument('--fpack', dest='fpack', action='store_true', default=True,
                        help='Fpack the output files?')
    parser.add_argument('--rlevel', dest='rlevel', default=91, type=int, help='Reduction level')
    parser.add_argument('--db-address', dest='db_address',
                        default='mysql://cmccully:password@localhost/test',
                        help='Database address: Should be in SQLAlchemy form')
    parser.add_argument('--elasticsearch-url', dest='elasticsearch_url',
                        default='http://elasticsearch.lco.gtn:9200')
    parser.add_argument('--es-index', dest='elasticsearch_qc_index', default='banzai_qc',
                        help='ElasticSearch index to use for QC results')
    parser.add_argument('--es-doc-type', dest='elasticsearch_doc_type', default='qc',
                        help='Elasticsearch document type for QC records')
    parser.add_argument('--no-bpm', dest='no_bpm', default=False, action='store_true',
                        help='Do not use a bad pixel mask to reduce data (BPM contains all zeros)')
    parser.add_argument('--ignore-schedulability', dest='ignore_schedulability',
                        default=False, action='store_true',
                        help='Relax requirement that the instrument be schedulable')
    parser.add_argument('--use-older-calibrations', dest='use_older_calibrations', default=True, type=bool,
                        help='Only use calibrations that were created before the start of the block?')
    parser.add_argument('--preview-mode', dest='preview_mode', default=False,
                        help='Save the reductions to the preview directory')
    parser.add_argument('--max-tries', dest='max_tries', default=5,
                        help='Maximum number of times to try to process a frame')

    if extra_console_arguments is None:
        extra_console_arguments = []
    for argument in extra_console_arguments:
        parser.add_argument(*argument['args'], **argument['kwargs'])
    args = parser.parse_args()

    logs.set_log_level(args.log_level)

    runtime_context = Context(args)

    return runtime_context


def run(image_path, runtime_context):
    """
    Main driver script for banzai.
    """
    image = read_image(image_path, runtime_context)
    stages_to_do = get_stages_todo(settings.ORDERED_STAGES,
                                   last_stage=settings.LAST_STAGE[image.obstype],
                                   extra_stages=settings.EXTRA_STAGES[image.obstype])
    logger.info("Starting to reduce frame", image=image)
    for stage in stages_to_do:
        stage_to_run = stage(runtime_context)
        image = stage_to_run.run(image)
    if image is None:
        logger.error('Reduction stopped', extra_tags={'filename': image_path})
        return
    image.write(runtime_context)
    logger.info("Finished reducing frame", image=image)


def run_master_maker(image_path_list, runtime_context, frame_type):
    images = [read_image(image_path, runtime_context) for image_path in image_path_list]
    stage_constructor = import_utils.import_attribute(settings.CALIBRATION_STACKER_STAGE[frame_type])
    stage_to_run = stage_constructor(runtime_context)
    images = stage_to_run.run(images)
    for image in images:
        image.write(runtime_context)


def process_directory(runtime_context, raw_path, image_types=None, log_message=''):
    if len(log_message) > 0:
        logger.info(log_message, extra_tags={'raw_path': raw_path})
    image_path_list = image_utils.make_image_path_list(raw_path)
    if image_types is None:
        image_types = [None]
    images_to_reduce = []
    for image_type in image_types:
        images_to_reduce += image_utils.select_images(image_path_list, runtime_context.db_address, image_type)
    for image_path in images_to_reduce:
        try:
            run(image_path, runtime_context)
        except Exception:
            logger.error(logs.format_exception(), extra_tags={'filename': image_path})


def process_single_frame(runtime_context, raw_path, filename, log_message=''):
    if len(log_message) > 0:
        logger.info(log_message, extra_tags={'raw_path': raw_path, 'filename': filename})
    full_path = os.path.join(raw_path, filename)
    # Short circuit
    if not image_utils.image_can_be_processed(fits_utils.get_primary_header(full_path), runtime_context.db_address):
        logger.error('Image cannot be processed. Check to make sure the instrument '
                     'is in the database and that the OBSTYPE is recognized by BANZAI',
                     extra_tags={'raw_path': raw_path, 'filename': filename})
        return
    try:
        run(full_path, runtime_context)
    except Exception:
        logger.error(logs.format_exception(), extra_tags={'filename': filename})


@dramatiq.actor()
def process_master_maker(runtime_context, instrument, frame_type, min_date, max_date, use_masters=False):
    extra_tags = {'instrument': instrument.camera, 'obstype': frame_type,
                  'min_date': min_date.strftime(date_utils.TIMESTAMP_FORMAT),
                  'max_date': max_date.strftime(date_utils.TIMESTAMP_FORMAT)}
    logger.info("Making master frames", extra_tags=extra_tags)
    image_path_list = dbs.get_individual_calibration_images(instrument, frame_type, min_date, max_date,
                                                            use_masters=use_masters,
                                                            db_address=runtime_context.db_address)
    if len(image_path_list) == 0:
        logger.info("No calibration frames found to stack", extra_tags=extra_tags)

    try:
        run_master_maker(image_path_list, runtime_context, frame_type)
    except Exception:
        logger.error(logs.format_exception())
    logger.info("Finished")


def parse_directory_args(runtime_context=None, raw_path=None, extra_console_arguments=None):
    if extra_console_arguments is None:
        extra_console_arguments = []

    if runtime_context is None:
        if raw_path is None:
            extra_console_arguments += [RAW_PATH_CONSOLE_ARGUMENT]

            runtime_context = parse_args(extra_console_arguments=extra_console_arguments)

        if raw_path is None:
            raw_path = runtime_context.raw_path
    return runtime_context, raw_path


def reduce_directory(runtime_context=None, raw_path=None, image_types=None):
    # TODO: Remove image_types once reduce_night is not needed
    runtime_context, raw_path = parse_directory_args(runtime_context, raw_path)
    process_directory(runtime_context, raw_path, image_types=image_types,
                      log_message='Reducing all frames in directory')


def reduce_single_frame(runtime_context=None):
    extra_console_arguments = [{'args': ['--filename'],
                                'kwargs': {'dest': 'filename', 'help': 'Name of file to process'}}]
    runtime_context, raw_path = parse_directory_args(runtime_context, extra_console_arguments=extra_console_arguments)
    process_single_frame(runtime_context, raw_path, runtime_context.filename)


def stack_calibrations(runtime_context=None, raw_path=None):
    extra_console_arguments = [{'args': ['--site'],
                                'kwargs': {'dest': 'site', 'help': 'Site code (e.g. ogg)', 'required': True}},
                               {'args': ['--enclosure'],
                                'kwargs': {'dest': 'enclosure', 'help': 'Enclosure code (e.g. clma)', 'required': True}},
                               {'args': ['--telescope'],
                                'kwargs': {'dest': 'telescope', 'help': 'Telescope code (e.g. 0m4a)', 'required': True}},
                               {'args': ['--camera'],
                                'kwargs': {'dest': 'camera', 'help': 'Camera (e.g. kb95)', 'required': True}},
                               {'args': ['--frame-type'],
                                'kwargs': {'dest': 'frame_type', 'help': 'Type of frames to process',
                                           'choices': ['bias', 'dark', 'skyflat'], 'required': True}},
                               {'args': ['--min-date'],
                                'kwargs': {'dest': 'min_date', 'required': True, 'type': date_utils.valid_date,
                                           'help': 'Earliest observation time of the individual calibration frames. '
                                                   'Must be in the format "YYYY-MM-DDThh:mm:ss".'}},
                               {'args': ['--max-date'],
                                'kwargs': {'dest': 'max_date', 'required': True, 'type': date_utils.valid_date,
                                           'help': 'Latest observation time of the individual calibration frames. '
                                                   'Must be in the format "YYYY-MM-DDThh:mm:ss".'}}]

<<<<<<< HEAD
    logger.info('starting stack calibrations')
    runtime_context, raw_path = parse_directory_args(runtime_context, raw_path,
                                                     extra_console_arguments=extra_console_arguments)
    schedule_stacking_checks(runtime_context)
=======
    pipeline_context, raw_path = parse_directory_args(pipeline_context, raw_path, banzai.settings.ImagingSettings(),
                                                      extra_console_arguments=extra_console_arguments)
    instrument = dbs.query_for_instrument(pipeline_context.db_address, pipeline_context.site, pipeline_context.camera,
                                          pipeline_context.enclosure, pipeline_context.telescope)
    process_master_maker(pipeline_context, instrument,  pipeline_context.frame_type.upper(),
                         pipeline_context.min_date, pipeline_context.max_date)
>>>>>>> dfeb670c


def run_end_of_night():
    extra_console_arguments = [{'args': ['--site'],
                                'kwargs': {'dest': 'site', 'help': 'Site code (e.g. ogg)'}},
                               {'args': ['--dayobs'],
                                'kwargs': {'dest': 'dayobs', 'default': None,
                                           'help': 'Day-Obs to reduce (e.g. 20160201)'}},
                               {'args': ['--raw-path-root'],
                                'kwargs': {'dest': 'rawpath_root', 'default': '/archive/engineering',
                                           'help': 'Top level directory with raw data.'}}]

    runtime_context = parse_args(extra_console_arguments=extra_console_arguments,
                                 parser_description='Reduce all the data from a site at the end of a night.')

    # Ping the configdb to get instruments
    try:
        dbs.populate_instrument_tables(db_address=runtime_context.db_address)
    except Exception:
        logger.error('Could not connect to the configdb: {error}'.format(error=logs.format_exception()))

    try:
        timezone = dbs.get_timezone(runtime_context.site, db_address=runtime_context.db_address)
    except dbs.SiteMissingException:
        msg = "Site {site} not found in database {db}, exiting."
        logger.error(msg.format(site=runtime_context.site, db=runtime_context.db_address),
                     extra_tags={'site': runtime_context.site})
        return

    # If no dayobs is given, calculate it.
    if runtime_context.dayobs is None:
        dayobs = date_utils.get_dayobs(timezone=timezone)
    else:
        dayobs = runtime_context.dayobs

    instruments = dbs.get_instruments_at_site(runtime_context.site,
                                              db_address=runtime_context.db_address,
                                              ignore_schedulability=runtime_context.ignore_schedulability)
    instruments = [instrument for instrument in instruments
                   if instrument_utils.instrument_passes_criteria(instrument, runtime_context.ignore_schedulability)]
    # For each instrument at the given site
    for instrument in instruments:
        raw_path = os.path.join(runtime_context.rawpath_root, runtime_context.site,
                                instrument.camera, dayobs, 'raw')
        try:
            reduce_directory(runtime_context, raw_path, image_types=['EXPOSE', 'STANDARD'])
        except Exception:
            logger.error(logs.format_exception())


def run_realtime_pipeline():
    extra_console_arguments = [{'args': ['--n-processes'],
                                'kwargs': {'dest': 'n_processes', 'default': 12,
                                           'help': 'Number of listener processes to spawn.', 'type': int}},
                               {'args': ['--broker-url'],
                                'kwargs': {'dest': 'broker_url', 'default': '127.0.0.1',
                                           'help': 'URL for the broker service.'}},
                               {'args': ['--queue-name'],
                                'kwargs': {'dest': 'queue_name', 'default': 'banzai_pipeline',
                                           'help': 'Name of the queue to listen to from the fits exchange.'}}]

    runtime_context = parse_args(parser_description='Reduce LCO imaging data in real time.',
                                 extra_console_arguments=extra_console_arguments)

    # Need to keep the amqp logger level at least as high as INFO,
    # or else it send heartbeat check messages every second
    logging.getLogger('amqp').setLevel(max(logger.level, getattr(logging, 'INFO')))

    try:
        dbs.populate_instrument_tables(db_address=runtime_context.db_address)
    except Exception:
        logger.error('Could not connect to the configdb: {error}'.format(error=logs.format_exception()))

    logger.info('Starting pipeline listener')

    fits_exchange = Exchange('fits_files', type='fanout')
    listener = RealtimeModeListener(runtime_context.broker_url, runtime_context)

    with Connection(listener.broker_url) as connection:
        listener.connection = connection.clone()
        listener.queue = Queue(runtime_context.queue_name, fits_exchange)
        try:
            listener.run()
        except listener.connection.connection_errors:
            listener.connection = connection.clone()
            listener.ensure_connection(max_retries=10)
        except KeyboardInterrupt:
            logger.info('Shutting down pipeline listener.')


class RealtimeModeListener(ConsumerMixin):
    def __init__(self, broker_url, runtime_context):
        self.broker_url = broker_url
        self.runtime_context = runtime_context

    def on_connection_error(self, exc, interval):
        logger.error("{0}. Retrying connection in {1} seconds...".format(exc, interval))
        self.connection = self.connection.clone()
        self.connection.ensure_connection(max_retries=10)

    def get_consumers(self, Consumer, channel):
        consumer = Consumer(queues=[self.queue], callbacks=[self.on_message])
        # Only fetch one thing off the queue at a time
        consumer.qos(prefetch_count=1)
        return [consumer]

    def on_message(self, body, message):
        path = body.get('path')
        process_image.send(path, self.runtime_context._asdict())
        message.ack()  # acknowledge to the sender we got this message (it can be popped)


@dramatiq.actor(queue_name=settings.REDIS_QUEUE_NAMES['PROCESS_IMAGE'])
def process_image(path, runtime_context_dict):
    logger.info('Got into actor.')
    runtime_context = Context(runtime_context_dict)
    try:
        # pipeline_context = PipelineContext.from_dict(pipeline_context_json)
        if realtime.need_to_process_image(path, runtime_context,
                                          db_address=runtime_context.db_address,
                                          max_tries=runtime_context.max_tries):
            logger.info('Reducing frame', extra_tags={'filename': os.path.basename(path)})

            # Increment the number of tries for this file
            realtime.increment_try_number(path, db_address=runtime_context.db_address)

            run(path, runtime_context)
            realtime.set_file_as_processed(path, db_address=runtime_context.db_address)

    except Exception:
        logger.error("Exception processing frame: {error}".format(error=logs.format_exception()),
                     extra_tags={'filename': os.path.basename(path)})


def mark_frame(mark_as):
    parser = argparse.ArgumentParser(description="Set the is_bad flag to mark the frame as {mark_as}"
                                                 "for a calibration frame in the database ".format(mark_as=mark_as))
    parser.add_argument('--filename', dest='filename', required=True,
                        help='Name of calibration file to be marked')
    parser.add_argument('--db-address', dest='db_address',
                        default='mysql://cmccully:password@localhost/test',
                        help='Database address: Should be in SQLAlchemy form')
    parser.add_argument("--log-level", default='debug', choices=['debug', 'info', 'warning',
                                                                 'critical', 'fatal', 'error'])

    args = parser.parse_args()
    logs.set_log_level(args.log_level)

    logger.info("Marking the frame {filename} as {mark_as}".format(filename=args.filename, mark_as=mark_as))
    dbs.mark_frame(args.filename, mark_as, db_address=args.db_address)
    logger.info("Finished")


def add_instrument():
    parser = argparse.ArgumentParser(description="Add a new instrument to the database")
    parser.add_argument("--site", help='Site code (e.g. ogg)', required=True)
    parser.add_argument('--enclosure', help= 'Enclosure code (e.g. clma)', required=True)
    parser.add_argument('--telescope', help='Telescope code (e.g. 0m4a)', required=True)
    parser.add_argument("--camera", help='Camera (e.g. kb95)', required=True)
    parser.add_argument("--camera-type", dest='camera_type',
                        help="Camera type (e.g. 1m0-SciCam-Sinistro)", required=True)
    parser.add_argument("--schedulable", help="Mark the instrument as schedulable", action='store_true',
                        dest='schedulable', default=False)
    parser.add_argument('--db-address', dest='db_address', default='sqlite:///test.db',
                        help='Database address: Should be in SQLAlchemy format')
    args = parser.parse_args()
    instrument = {'site': args.site,
                  'enclosure': args.enclosure,
                  'telescope': args.telescope,
                  'camera': args.camera,
                  'type': args.camera_type,
                  'schedulable': args.schedulable}
    dbs.add_instrument(instrument, db_address=args.db_address)


def mark_frame_as_good():
    mark_frame("good")


def mark_frame_as_bad():
    mark_frame("bad")


RETRY_DELAY = os.getenv('RETRY_DELAY', 1000*60*10)


@dramatiq.actor(max_retries=3, min_backoff=RETRY_DELAY, max_backoff=RETRY_DELAY, queue_name=settings.REDIS_QUEUE_NAMES['SCHEDULE_STACK'])
def schedule_stack(runtime_context_json, block_id, calibration_type, instrument_site, instrument_camera):
    runtime_context = Context(runtime_context_json)
    instrument = dbs.query_for_instrument(runtime_context.db_address, instrument_site, instrument_camera)
    logger.debug('scheduling stack for block_id: ' + str(block_id))
    block = lake_utils.get_block_by_id(block_id)
    start_date = datetime.utcnow().replace(hour=0, minute=0, second=0, microsecond=0)
    end_date = start_date + timedelta(days=1)
    for molecule in block.get('molecules', []):
        if (molecule['completed'] or molecule['failed']):
            logger.info('processing master calibration for block id {0}'.format(str(block_id)))
            process_master_maker(runtime_context,
                                instrument,
                                calibration_type,
                                datetime.strptime(runtime_context.min_date, '%Y-%m-%d %H:%M:%S'),
                                datetime.strptime(runtime_context.max_date, '%Y-%m-%d %H:%M:%S'))
        else:
            logger.info('molecule incomplete for block id {0}'.format(str(block_id)))
            raise Exception


# @dramatiq.actor()
def schedule_stacking_checks(runtime_context):
    calibration_blocks = lake_utils.get_next_calibration_blocks(runtime_context.site, runtime_context.max_date, runtime_context.min_date)
    instruments = dbs.get_instruments_at_site(site=runtime_context.site, db_address=runtime_context.db_address)
    for instrument in instruments:
        for calibration_type in settings.CALIBRATION_IMAGE_TYPES:
            block_for_calibration = lake_utils.get_next_block(instrument, calibration_type, calibration_blocks)
            if block_for_calibration is not None:
                logger.info('block for calibration: ' + json.dumps(block_for_calibration))
                block_end = datetime.strptime(block_for_calibration['end'], date_utils.TIMESTAMP_FORMAT)
                stack_delay = timedelta(milliseconds=settings.CALIBRATION_STACK_DELAYS[calibration_type])
                now = datetime.utcnow()
                #message_delay = now - block_end + stack_delay
                logger.info('before send schedule_stack')
                # schedule_stack.send_with_options(args=(runtime_context, block_for_calibration['id'],
                #     calibration_type, instrument), delay=max(message_delay.microseconds*1000, 0))
                logger.info(runtime_context._asdict())
                schedule_stack.send_with_options(args=(runtime_context._asdict(), block_for_calibration['id'],
                    calibration_type, instrument.site, instrument.camera))<|MERGE_RESOLUTION|>--- conflicted
+++ resolved
@@ -263,19 +263,10 @@
                                            'help': 'Latest observation time of the individual calibration frames. '
                                                    'Must be in the format "YYYY-MM-DDThh:mm:ss".'}}]
 
-<<<<<<< HEAD
     logger.info('starting stack calibrations')
-    runtime_context, raw_path = parse_directory_args(runtime_context, raw_path,
+    runtime_context, raw_path = parse_directory_args(runtime_context, raw_path, banzai.settings.ImagingSettings(),
                                                      extra_console_arguments=extra_console_arguments)
     schedule_stacking_checks(runtime_context)
-=======
-    pipeline_context, raw_path = parse_directory_args(pipeline_context, raw_path, banzai.settings.ImagingSettings(),
-                                                      extra_console_arguments=extra_console_arguments)
-    instrument = dbs.query_for_instrument(pipeline_context.db_address, pipeline_context.site, pipeline_context.camera,
-                                          pipeline_context.enclosure, pipeline_context.telescope)
-    process_master_maker(pipeline_context, instrument,  pipeline_context.frame_type.upper(),
-                         pipeline_context.min_date, pipeline_context.max_date)
->>>>>>> dfeb670c
 
 
 def run_end_of_night():
