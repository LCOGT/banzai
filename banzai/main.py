--- conflicted
+++ resolved
@@ -145,16 +145,10 @@
     logger.info("Finished reducing frame", image=image)
 
 
-<<<<<<< HEAD
-def run_master_maker(image_path_list, pipeline_context, frame_type):
-    images = [read_image(image_path, pipeline_context, nx_rows_to_read_in=(0,0)) for image_path in image_path_list]
-    stage_to_run = pipeline_context.CALIBRATION_STACKER_STAGE[frame_type](pipeline_context)
-=======
 def run_master_maker(image_path_list, runtime_context, frame_type):
-    images = [read_image(image_path, runtime_context) for image_path in image_path_list]
+    images = [read_image(image_path, runtime_context, nx_rows_to_read_in=(0,0)) for image_path in image_path_list]
     stage_constructor = import_utils.import_attribute(settings.CALIBRATION_STACKER_STAGE[frame_type])
     stage_to_run = stage_constructor(runtime_context)
->>>>>>> 6d88eb6f
     images = stage_to_run.run(images)
     for image in images:
         image.write(runtime_context)
