--- conflicted
+++ resolved
@@ -38,17 +38,10 @@
         self.filename = args.filename
 
 
-<<<<<<< HEAD
-def make_master_bias(cmd_args=None):
-    pipeline_context = parse_command_line_arguments(cmd_args=cmd_args)
-    logs.start_logging(log_level=pipeline_context.log_level)
-    stages_to_do = [munge.DataMunger, qc.SaturationTest, crosstalk.CrosstalkCorrector, bias.OverscanSubtractor,
-=======
 def make_master_bias(pipeline_context):
-    stages_to_do = [munge.DataMunger, crosstalk.CrosstalkCorrector, bias.OverscanSubtractor,
->>>>>>> c0c026c7
-                    gain.GainNormalizer, mosaic.MosaicCreator, trim.Trimmer, bias.BiasMaker,
-                    headers.HeaderUpdater]
+    stages_to_do = [munge.DataMunger, qc.SaturationTest, crosstalk.CrosstalkCorrector,
+                    bias.OverscanSubtractor, gain.GainNormalizer, mosaic.MosaicCreator,
+                    trim.Trimmer, bias.BiasMaker, headers.HeaderUpdater]
     run(stages_to_do, pipeline_context, image_types=['BIAS'], calibration_maker=True,
         log_message='Making Master BIAS')
 
@@ -56,18 +49,15 @@
 def make_master_bias_console():
     pipeline_context = parse_end_of_night_command_line_arguments()
     logs.start_logging(log_level=pipeline_context.log_level)
-<<<<<<< HEAD
-    stages_to_do = [munge.DataMunger, qc.SaturationTest, crosstalk.CrosstalkCorrector, bias.OverscanSubtractor,
-=======
     make_master_bias(pipeline_context)
     logs.stop_logging()
 
 
 def make_master_dark(pipeline_context):
-    stages_to_do = [munge.DataMunger, crosstalk.CrosstalkCorrector, bias.OverscanSubtractor,
->>>>>>> c0c026c7
-                    gain.GainNormalizer, mosaic.MosaicCreator, trim.Trimmer,
-                    bias.BiasSubtractor, dark.DarkMaker, headers.HeaderUpdater]
+    stages_to_do = [munge.DataMunger, qc.SaturationTest, crosstalk.CrosstalkCorrector,
+                    bias.OverscanSubtractor, gain.GainNormalizer, mosaic.MosaicCreator,
+                    trim.Trimmer, bias.BiasSubtractor, dark.DarkMaker,
+                    headers.HeaderUpdater]
     run(stages_to_do, pipeline_context, image_types=['DARK'], calibration_maker=True,
         log_message='Making Master Dark')
 
@@ -75,18 +65,15 @@
 def make_master_dark_console():
     pipeline_context = parse_end_of_night_command_line_arguments()
     logs.start_logging(log_level=pipeline_context.log_level)
-<<<<<<< HEAD
-    stages_to_do = [munge.DataMunger, qc.SaturationTest, crosstalk.CrosstalkCorrector, bias.OverscanSubtractor,
-=======
     make_master_dark(pipeline_context)
     logs.stop_logging()
 
 
 def make_master_flat(pipeline_context):
-    stages_to_do = [munge.DataMunger, crosstalk.CrosstalkCorrector, bias.OverscanSubtractor,
->>>>>>> c0c026c7
-                    gain.GainNormalizer, mosaic.MosaicCreator, trim.Trimmer, bias.BiasSubtractor,
-                    dark.DarkSubtractor, flats.FlatMaker, headers.HeaderUpdater]
+    stages_to_do = [munge.DataMunger, qc.SaturationTest, crosstalk.CrosstalkCorrector,
+                    bias.OverscanSubtractor, gain.GainNormalizer, mosaic.MosaicCreator,
+                    trim.Trimmer, bias.BiasSubtractor, dark.DarkSubtractor,
+                    flats.FlatMaker, headers.HeaderUpdater]
     run(stages_to_do, pipeline_context, image_types=['SKYFLAT'], calibration_maker=True,
         log_message='Making Master Flat')
 
@@ -94,20 +81,16 @@
 def make_master_flat_console():
     pipeline_context = parse_end_of_night_command_line_arguments()
     logs.start_logging(log_level=pipeline_context.log_level)
-<<<<<<< HEAD
-
-    stages_to_do = [munge.DataMunger, qc.SaturationTest, crosstalk.CrosstalkCorrector, bias.OverscanSubtractor,
-=======
     make_master_flat(pipeline_context)
     logs.stop_logging()
 
 
 def reduce_science_frames(pipeline_context=None):
-    stages_to_do = [munge.DataMunger, crosstalk.CrosstalkCorrector, bias.OverscanSubtractor,
->>>>>>> c0c026c7
-                    gain.GainNormalizer, mosaic.MosaicCreator, trim.Trimmer, bias.BiasSubtractor,
-                    dark.DarkSubtractor, flats.FlatDivider, photometry.SourceDetector,
-                    astrometry.WCSSolver, headers.HeaderUpdater]
+    stages_to_do = [munge.DataMunger, qc.SaturationTest, crosstalk.CrosstalkCorrector,
+                    bias.OverscanSubtractor, gain.GainNormalizer, mosaic.MosaicCreator,
+                    trim.Trimmer, bias.BiasSubtractor, dark.DarkSubtractor,
+                    flats.FlatDivider, photometry.SourceDetector, astrometry.WCSSolver,
+                    headers.HeaderUpdater]
 
     image_list = image_utils.make_image_list(pipeline_context)
     for image in image_list:
