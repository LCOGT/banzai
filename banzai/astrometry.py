import os
import subprocess
import shlex
import tempfile
import logging
import requests
<<<<<<< HEAD
=======
from requests import ConnectionError
>>>>>>> 7883f05a

from astropy.io import fits
from astropy.wcs import WCS
from astropy.coordinates import SkyCoord
from astropy import units
import numpy as np

from banzai.stages import Stage

logger = logging.getLogger(__name__)

_ASTROMETRY_SERVICE_URL='http://astrometry.lco.gtn/catalog/'

class WCSSolver(Stage):

    def __init__(self, runtime_context):
        super(WCSSolver, self).__init__(runtime_context)

    def do_stage(self, image):

        # Skip the image if we don't have some kind of initial RA and Dec guess
        if np.isnan(image.ra) or np.isnan(image.dec):
            logger.error('Skipping WCS solution. No initial pointing guess from header.', image=image)
            image.header['WCSERR'] = (4, 'Error status of WCS fit. 0 for no error')
            return image

        image_catalog = image.data_tables.get('catalog')

        catalog_payload = {'X': list(image_catalog['x']),
                           'Y': list(image_catalog['y']),
                           'FLUX': list(image_catalog['flux']),
                           'pixel_scale': image.pixel_scale,
                           'naxis': 2,
                           'naxis1': image.nx,
                           'naxis2': image.ny,
                           'ra': image.ra,
<<<<<<< HEAD
                           'dec': image.dec}
        try:
            astrometry_response = requests.post(_ASTROMETRY_SERVICE_URL, json=catalog_payload)
            astrometry_response.raise_for_status()
        except HTTPError:
            logger.error('Error from Astrometry service. WCS solve not completed.', image=image)
=======
                           'dec': image.dec,
                           'statistics': False}
        try:
            astrometry_response = requests.post(_ASTROMETRY_SERVICE_URL, json=catalog_payload)
        except ConnectionError:
            logger.error('Astrometry service unreachable.', image=image)
            image.header['WCSERR'] = (4, 'Error status of WCS fit. 0 for no error')
            return image

        if astrometry_response.status_code == 400:
            logger.error('Astrometry service query malformed', image=image)
            image.header['WCSERR'] = (4, 'Error status of WCS fit. 0 for no error')
            return image

        if astrometry_response.json()['solved'] == False:
            logger.warning('WCS solution failed.', image=image)
>>>>>>> 7883f05a
            image.header['WCSERR'] = (4, 'Error status of WCS fit. 0 for no error')
            return image

        header_keywords_to_update = ['CTYPE1', 'CTYPE2', 'CRPIX1', 'CRPIX2', 'CRVAL1',
                                     'CRVAL2', 'CD1_1', 'CD1_2', 'CD2_1', 'CD2_2']

        for keyword in header_keywords_to_update:
            image.header[keyword] = astrometry_response.json()[keyword]

        image.header['RA'], image.header['DEC'] = get_ra_dec_in_sexagesimal(image.header['CRVAL1'],
                                                                            image.header['CRVAL2'])

        add_ra_dec_to_catalog(image)

        image.header['WCSERR'] = (0, 'Error status of WCS fit. 0 for no error')

        logger.info('Attempted WCS Solve', image=image, extra_tags={'WCSERR': image.header['WCSERR']})
        return image


def add_ra_dec_to_catalog(image):
    image_wcs = WCS(image.header)
    ras, decs = image_wcs.all_pix2world(image.data_tables['catalog']['x'], image.data_tables['catalog']['y'], 1)
    image.data_tables['catalog']['ra'] = ras
    image.data_tables['catalog']['dec'] = decs
    image.data_tables['catalog']['ra'].unit = 'degree'
    image.data_tables['catalog']['dec'].unit = 'degree'
    image.data_tables['catalog']['ra'].description = 'Right Ascension'
    image.data_tables['catalog']['dec'].description = 'Declination'


def get_ra_dec_in_sexagesimal(ra, dec):
    """
    Convert a decimal RA and Dec to sexagesimal

    Parameters
    ----------
    ra : float
         Right Ascension in decimal form
    dec : float
         Declination in decimal form

    Returns
    -------
    tuple of str : RA, Dec converted to a string

    """
    coord = SkyCoord(ra, dec, unit=(units.deg, units.deg))
    coord_str = coord.to_string('hmsdms', precision=4, pad=True)
    ra_str, dec_str = coord_str.split()
    ra_str = ra_str.replace('h', ':').replace('m', ':').replace('s', '')
    dec_str = dec_str.replace('d', ':').replace('m', ':').replace('s', '')
    # Return one less digit of precision for the dec
    dec_str = dec_str[:-1]
    return ra_str, dec_str<|MERGE_RESOLUTION|>--- conflicted
+++ resolved
@@ -4,10 +4,7 @@
 import tempfile
 import logging
 import requests
-<<<<<<< HEAD
-=======
 from requests import ConnectionError
->>>>>>> 7883f05a
 
 from astropy.io import fits
 from astropy.wcs import WCS
@@ -44,14 +41,6 @@
                            'naxis1': image.nx,
                            'naxis2': image.ny,
                            'ra': image.ra,
-<<<<<<< HEAD
-                           'dec': image.dec}
-        try:
-            astrometry_response = requests.post(_ASTROMETRY_SERVICE_URL, json=catalog_payload)
-            astrometry_response.raise_for_status()
-        except HTTPError:
-            logger.error('Error from Astrometry service. WCS solve not completed.', image=image)
-=======
                            'dec': image.dec,
                            'statistics': False}
         try:
@@ -68,7 +57,6 @@
 
         if astrometry_response.json()['solved'] == False:
             logger.warning('WCS solution failed.', image=image)
->>>>>>> 7883f05a
             image.header['WCSERR'] = (4, 'Error status of WCS fit. 0 for no error')
             return image
 
