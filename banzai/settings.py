--- conflicted
+++ resolved
@@ -16,62 +16,6 @@
     return image.header.get('TELESCOP', '').replace('-', '')
 
 
-<<<<<<< HEAD
-class ImagingSettings(Settings):
-
-    FRAME_SELECTION_CRITERIA = [InstrumentCriterion('type', operator.contains, 'FLOYDS', exclude=True),
-                                InstrumentCriterion('type', operator.contains, 'NRES', exclude=True)]
-
-    FRAME_CLASS = images.Image
-
-    ORDERED_STAGES = [bpm.BPMUpdater,
-                      qc.HeaderSanity,
-                      qc.ZerosTest,
-                      qc.ThousandsTest,
-                      qc.SaturationTest,
-                      bias.OverscanSubtractor,
-                      crosstalk.CrosstalkCorrector,
-                      gain.GainNormalizer,
-                      mosaic.MosaicCreator,
-                      trim.Trimmer,
-                      bias.BiasSubtractor,
-                      dark.DarkSubtractor,
-                      flats.FlatDivider,
-                      qc.PatternNoiseDetector,
-                      photometry.SourceDetector,
-                      astrometry.WCSSolver,
-                      qc.pointing.PointingTest]
-
-    CALIBRATION_MIN_FRAMES = {'BIAS': 5,
-                              'DARK': 5,
-                              'SKYFLAT': 5}
-
-    CALIBRATION_SET_CRITERIA = {'BIAS': ['ccdsum'],
-                                'DARK': ['ccdsum'],
-                                'SKYFLAT': ['ccdsum', 'filter']}
-
-    LAST_STAGE = {'BIAS': trim.Trimmer, 'DARK': bias.BiasSubtractor, 'SKYFLAT': dark.DarkSubtractor,
-                  'SINISTRO': mosaic.MosaicCreator, 'STANDARD': None, 'EXPOSE': None}
-
-    EXTRA_STAGES = {'BIAS': [bias.BiasMasterLevelSubtractor, bias.BiasComparer],
-                    'DARK': [dark.DarkNormalizer, dark.DarkComparer],
-                    'SKYFLAT': [flats.FlatNormalizer, qc.PatternNoiseDetector, flats.FlatComparer],
-                    'STANDARD': None,
-                    'EXPOSE': None}
-
-    CALIBRATION_STACKER_STAGE = {'BIAS': bias.BiasMaker,
-                                 'DARK': dark.DarkMaker,
-                                 'SKYFLAT': flats.FlatMaker}
-
-    CALIBRATION_IMAGE_TYPES = ['BIAS', 'DARK', 'SKYFLAT']
-
-    SINISTRO_IMAGE_TYPES = ['BIAS', 'DARK', 'SKYFLAT', 'EXPOSE', 'STANDARD', 'TRAILED', 'EXPERIMENTAL']
-
-    CALIBRATION_FILENAME_FUNCTIONS = {'BIAS': make_calibration_filename_function('BIAS', [ccdsum_to_filename], telescope_to_filename),
-                                      'DARK': make_calibration_filename_function('DARK', [ccdsum_to_filename], telescope_to_filename),
-                                      'SKYFLAT': make_calibration_filename_function('SKYFLAT', [ccdsum_to_filename, filter_to_filename],
-                                                                                    telescope_to_filename)}
-=======
 FRAME_SELECTION_CRITERIA = [InstrumentCriterion('type', operator.contains, 'FLOYDS', exclude=True),
                             InstrumentCriterion('type', operator.contains, 'NRES', exclude=True)]
 
@@ -80,6 +24,7 @@
 ORDERED_STAGES = ['banzai.bpm.BPMUpdater',
                   'banzai.qc.HeaderSanity',
                   'banzai.qc.ThousandsTest',
+                  'banzai.qc.ZerosTest',
                   'banzai.qc.SaturationTest',
                   'banzai.bias.OverscanSubtractor',
                   'banzai.crosstalk.CrosstalkCorrector',
@@ -136,5 +81,4 @@
 CALIBRATION_FILENAME_FUNCTIONS = {'BIAS': make_calibration_filename_function('BIAS', [ccdsum_to_filename], telescope_to_filename),
                                   'DARK': make_calibration_filename_function('DARK', [ccdsum_to_filename], telescope_to_filename),
                                   'SKYFLAT': make_calibration_filename_function('SKYFLAT', [ccdsum_to_filename, filter_to_filename],
-                                                                                telescope_to_filename)}
->>>>>>> 6d88eb6f
+                                                                                telescope_to_filename)}