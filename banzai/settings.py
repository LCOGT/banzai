"""
settings.py: Settings script for banzai.

    Important note: due to the way that the parameters are read in,
    variables that begin with an underscore will not be added to the
    pipeline context.

"""
import operator

from banzai.utils.instrument_utils import InstrumentCriterion
from banzai import qc, bias, crosstalk, gain, mosaic, bpm, trim, dark, flats, photometry, astrometry, images
from banzai.utils.file_utils import ccdsum_to_filename, filter_to_filename
from banzai.calibrations import make_calibration_filename_function


<<<<<<< HEAD
SCHEDULABLE_CRITERIA = [InstrumentCriterion('schedulable', operator.eq, True)]


def telescope_to_filename(image):
    return image.header.get('TELESCOP', '').replace('-', '')

=======
def telescope_to_filename(image):
    return image.header.get('TELESCOP', '').replace('-', '')


SCHEDULABLE_CRITERIA = [InstrumentCriterion('schedulable', operator.eq, True)]

>>>>>>> 28876d35
FRAME_SELECTION_CRITERIA = [InstrumentCriterion('type', operator.contains, 'FLOYDS', exclude=True),
                            InstrumentCriterion('type', operator.contains, 'NRES', exclude=True)]

FRAME_CLASS = images.Image

ORDERED_STAGES = [bpm.BPMUpdater,
                  qc.HeaderSanity,
                  qc.ThousandsTest,
                  qc.SaturationTest,
                  bias.OverscanSubtractor,
                  crosstalk.CrosstalkCorrector,
                  gain.GainNormalizer,
                  mosaic.MosaicCreator,
                  trim.Trimmer,
                  bias.BiasSubtractor,
                  dark.DarkSubtractor,
                  flats.FlatDivider,
                  qc.PatternNoiseDetector,
                  photometry.SourceDetector,
                  astrometry.WCSSolver,
                  qc.pointing.PointingTest]

CALIBRATION_MIN_FRAMES = {'BIAS': 5,
                          'DARK': 5,
                          'SKYFLAT': 5}

CALIBRATION_SET_CRITERIA = {'BIAS': ['ccdsum'],
                            'DARK': ['ccdsum'],
                            'SKYFLAT': ['ccdsum', 'filter']}

LAST_STAGE = {'BIAS': trim.Trimmer, 'DARK': bias.BiasSubtractor, 'SKYFLAT': dark.DarkSubtractor,
              'SINISTRO': mosaic.MosaicCreator, 'STANDARD': None, 'EXPOSE': None}

EXTRA_STAGES = {'BIAS': [bias.BiasMasterLevelSubtractor, bias.BiasComparer],
                'DARK': [dark.DarkNormalizer, dark.DarkComparer],
                'SKYFLAT': [flats.FlatNormalizer, qc.PatternNoiseDetector, flats.FlatComparer],
                'STANDARD': None,
                'EXPOSE': None}

CALIBRATION_STACKER_STAGE = {'BIAS': bias.BiasMaker,
                             'DARK': dark.DarkMaker,
                             'SKYFLAT': flats.FlatMaker}

CALIBRATION_IMAGE_TYPES = ['BIAS', 'DARK', 'SKYFLAT']

SINISTRO_IMAGE_TYPES = ['BIAS', 'DARK', 'SKYFLAT', 'EXPOSE', 'STANDARD', 'TRAILED', 'EXPERIMENTAL']

CALIBRATION_FILENAME_FUNCTIONS = {'BIAS': make_calibration_filename_function('BIAS', [ccdsum_to_filename], telescope_to_filename),
                                  'DARK': make_calibration_filename_function('DARK', [ccdsum_to_filename], telescope_to_filename),
                                  'SKYFLAT': make_calibration_filename_function('SKYFLAT', [ccdsum_to_filename, filter_to_filename],
                                                                                telescope_to_filename)}<|MERGE_RESOLUTION|>--- conflicted
+++ resolved
@@ -14,21 +14,12 @@
 from banzai.calibrations import make_calibration_filename_function
 
 
-<<<<<<< HEAD
-SCHEDULABLE_CRITERIA = [InstrumentCriterion('schedulable', operator.eq, True)]
-
-
-def telescope_to_filename(image):
-    return image.header.get('TELESCOP', '').replace('-', '')
-
-=======
 def telescope_to_filename(image):
     return image.header.get('TELESCOP', '').replace('-', '')
 
 
 SCHEDULABLE_CRITERIA = [InstrumentCriterion('schedulable', operator.eq, True)]
 
->>>>>>> 28876d35
 FRAME_SELECTION_CRITERIA = [InstrumentCriterion('type', operator.contains, 'FLOYDS', exclude=True),
                             InstrumentCriterion('type', operator.contains, 'NRES', exclude=True)]
 
