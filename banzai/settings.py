--- conflicted
+++ resolved
@@ -11,16 +11,6 @@
 
 from banzai.utils.instrument_utils import InstrumentCriterion
 from banzai.utils.file_utils import ccdsum_to_filename, filter_to_filename
-
-<<<<<<< HEAD
-# from dramatiq.brokers.redis import RedisBroker
-# from dramatiq.middleware import AgeLimit, Callbacks, TimeLimit, Retries
-# from dramatiq.middleware import Pipelines, ShutdownNotifications
-=======
-from dramatiq.brokers.redis import RedisBroker
-from dramatiq.middleware import AgeLimit, Callbacks, Retries
-from dramatiq.middleware import Pipelines, ShutdownNotifications
->>>>>>> 4f406943
 
 
 def telescope_to_filename(image):
@@ -88,15 +78,6 @@
 
 ASTROMETRY_SERVICE_URL = os.getenv('ASTROMETRY_SERVICE_URL', 'http://astrometry.lco.gtn/catalog/')
 
-<<<<<<< HEAD
-# REDIS_BROKER = RedisBroker(host=os.getenv('REDIS_HOST', '127.0.0.1'),
-#                            middleware=[AgeLimit(), Callbacks(), TimeLimit(), Pipelines(),
-#                                        ShutdownNotifications(), Retries()])
-=======
-REDIS_BROKER = RedisBroker(host=os.getenv('REDIS_HOST', '127.0.0.1'),
-                           middleware=[AgeLimit(), Callbacks(), Pipelines(), ShutdownNotifications(), Retries()])
->>>>>>> 4f406943
-
 REDIS_QUEUE_NAMES = {'DEFAULT': 'default',
                      'PROCESS_IMAGE': 'process_image',
                      'SCHEDULE_STACK': 'schedule_stack'}
