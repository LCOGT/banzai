version: '2'
services:
  BANZAIpipelineE2EData:
    image: docker.lco.global/banzai-e2e-data:1.0.1
    entrypoint:
    - /bin/true
    labels:
      io.rancher.container.pull_image: always
      io.rancher.container.start_once: 'true'
    volumes:
    - banzaie2e:/archive
    logging:
      options:
        max-size: '100m'
        max-file: '3'
<<<<<<< HEAD
  AstrometryCatalogs:
    image: docker.lco.global/astrometry.net-catalogs:1.0.0
    entrypoint:
    - /bin/true
    labels:
      io.rancher.container.pull_image: always
      io.rancher.container.start_once: 'true'
    volumes:
    - astrometry:/opt/astrometry.net/data
    logging:
      options:
        max-size: '100m'
        max-file: '3'
  BANZAIRedis:
    image: redis:5.0.3
    labels:
      io.rancher.container.pull_image: always
  BANZAIWorkers:
=======
  BANZAITest:
>>>>>>> e730181f
    image: ${DOCKER_IMG}
    entrypoint: ["dramatiq", "banzai:main", "-p", "12"]
    volumes_from:
      - BANZAIpipelineE2EData
      - AstrometryCatalogs
    labels:
      io.rancher.container.pull_image: always
      io.rancher.sidekicks: BANZAIpipelineE2EData,AstrometryCatalogs
    logging:
      options:
        max-size: '100m'
        max-file: '3'
  BANZAIListener:
    image: ${DOCKER_IMG}
    entrypoint: ["banzai_run_realtime_pipeline", "--db-address=sqlite:////archive/engineering/test.db"]
    environment:
      DB_ADDRESS: sqlite:////archive/engineering/test.db
    volumes_from:
    - BANZAIpipelineE2EData
    labels:
      io.rancher.container.pull_image: always
      io.rancher.sidekicks: BANZAIpipelineE2EData
    logging:
      options:
        max-size: '100m'
        max-file: '3'
  BANZAITestRunner:
    image: ${DOCKER_IMG}
    entrypoint: ["tail", "-f", "/dev/null"]
    environment:
      DB_ADDRESS: sqlite:////archive/engineering/test.db
      FITS_BROKER: 127.0.0.1
    volumes_from:
      - BANZAIpipelineE2EData
      - AstrometryCatalogs
    labels:
      io.rancher.container.pull_image: always
      io.rancher.sidekicks: BANZAIpipelineE2EData,AstrometryCatalogs
    logging:
      options:
        max-size: '100m'
        max-file: '3'
volumes:
  banzaie2e:
    driver: local<|MERGE_RESOLUTION|>--- conflicted
+++ resolved
@@ -13,28 +13,11 @@
       options:
         max-size: '100m'
         max-file: '3'
-<<<<<<< HEAD
-  AstrometryCatalogs:
-    image: docker.lco.global/astrometry.net-catalogs:1.0.0
-    entrypoint:
-    - /bin/true
-    labels:
-      io.rancher.container.pull_image: always
-      io.rancher.container.start_once: 'true'
-    volumes:
-    - astrometry:/opt/astrometry.net/data
-    logging:
-      options:
-        max-size: '100m'
-        max-file: '3'
   BANZAIRedis:
     image: redis:5.0.3
     labels:
       io.rancher.container.pull_image: always
   BANZAIWorkers:
-=======
-  BANZAITest:
->>>>>>> e730181f
     image: ${DOCKER_IMG}
     entrypoint: ["dramatiq", "banzai:main", "-p", "12"]
     volumes_from:
